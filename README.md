<div align="center">
  <a href="https://questdb.io/" target="blank"><img alt="QuestDB Logo" src="https://questdb.io/img/questdb-logo-themed.svg" width="305px"/></a>
</div>
<p>&nbsp;</p>

<p align="center">
  <a href="https://slack.questdb.io">
    <img src="https://slack.questdb.io/badge.svg" alt="QuestDB community Slack channel"/>
  </a>
  <a href="#contribute">
    <img src="https://img.shields.io/github/contributors/questdb/questdb" alt="QuestDB open source contributors"/>
  </a>
  <a href="https://search.maven.org/search?q=g:org.questdb">
    <img src="https://img.shields.io/maven-central/v/org.questdb/questdb" alt="QuestDB on Apache Maven"/>
  </a>
</p>

English | [简体中文](./i18n/README.zh-cn.md) | [繁體中文](./i18n/README.zh-hk.md) | [العربية](./i18n/README.ar-dz.md) | [Italiano](./i18n/README.it-it.md) | [Українська](./i18n/README.ua-ua.md) | [Español](./i18n/README.es-es.md) | [Português](./i18n/README.pt.md) | [日本語](./i18n/README.ja-ja.md) | [Türkçe](./i18n/README.tr-tr.md) | [हिंदी](./i18n/README.hn-in.md)

# QuestDB

QuestDB is an open-source time-series database for high throughput
ingestion and fast SQL queries with operational simplicity.

QuestDB is well-suited for financial market data, IoT sensor data, ad-tech and real-time dashboards. It shines for datasets with [high cardinality](https://questdb.io/glossary/high-cardinality/)
and is a drop-in replacement for InfluxDB via support for the InfluxDB Line Protocol.

QuestDB implements ANSI SQL with native time-series SQL extensions. These SQL extensions make it simple to filter and downsample data,
or correlate data from multiple sources using relational and time-series joins.

We achieve high performance by adopting a column-oriented storage model, parallelized vector execution, SIMD instructions, and low-latency techniques.
The entire codebase is built from the ground up in Java, C++ and [Rust](https://questdb.io/blog/leveraging-rust-in-our-high-performance-java-database/) with no dependencies and zero garbage collection.

QuestDB supports schema-agnostic streaming ingestion using the InfluxDB line protocol and a REST API for bulk imports and exports.
The QuestDB SQL Web Console is an interactive SQL editor facilitating CSV import. Finally, QuestDB also includes the Postgres Wire Protocol
for programmatic queries.

Popular tools that integrate with QuestDB include [Apache Kafka](https://questdb.io/docs/third-party-tools/kafka/questdb-kafka/), [Grafana](https://questdb.io/docs/third-party-tools/grafana/),
[Superset](https://questdb.io/docs/third-party-tools/superset/), [Telegraf](https://questdb.io/docs/third-party-tools/telegraf/) and [Apache Flink](https://questdb.io/docs/third-party-tools/flink/).

<div align="center">
  <a href="https://demo.questdb.io">
    <img alt="QuestDB Web Console showing a SQL statement and query result" src="https://raw.githubusercontent.com/questdb/questdb/master/.github/console.png" width="600" />
  </a>
</div>

## Try QuestDB

We provide a [live demo](https://demo.questdb.io/) provisioned with the latest QuestDB release and sample datasets:

- Trips: 10 years of NYC taxi trips with 1.6 billion rows
- Trades: live crypto market data with 30M+ rows per month
- Pos: geolocations of 250k unique ships over time

> Checkout our [interactive real-time market data dashboards](https://questdb.io/dashboards/crypto/) and [NYC Taxi Data Analytics Dashboards](https://questdb.io/dashboards/taxi/) powered by QuestDB and Grafana.

| Query                                                                         | Execution time                                                                                                                                                                                      |
|-------------------------------------------------------------------------------|-----------------------------------------------------------------------------------------------------------------------------------------------------------------------------------------------------|
| `SELECT sum(double) FROM trips`                                               | [0.15 secs](<https://demo.questdb.io/?query=SELECT%20sum(trip_distance)%20FROM%20trips;&executeQuery=true>)                                                                                         |
| `SELECT sum(double), avg(double) FROM trips`                                  | [0.5 secs](<https://demo.questdb.io/?query=SELECT%20sum(fare_amount),%20avg(fare_amount)%20FROM%20trips;&executeQuery=true>)                                                                        |
| `SELECT avg(double) FROM trips WHERE time in '2019'`                          | [0.02 secs](<https://demo.questdb.io/?query=SELECT%20avg(trip_distance)%20FROM%20trips%20WHERE%20pickup_datetime%20IN%20%272019%27;&executeQuery=true>)                                             |
| `SELECT time, avg(double) FROM trips WHERE time in '2019-01-01' SAMPLE BY 1h` | [0.01 secs](<https://demo.questdb.io/?query=SELECT%20pickup_datetime,%20avg(trip_distance)%20FROM%20trips%20WHERE%20pickup_datetime%20IN%20%272019-01-01%27%20SAMPLE%20BY%201h;&executeQuery=true>) |
| `SELECT * FROM trades LATEST ON timestamp PARTITION BY symbol`                | [0.00025 secs](https://demo.questdb.io/?query=SELECT%20*%20FROM%20trades%20LATEST%20ON%20timestamp%20PARTITION%20BY%20symbol;&executeQuery=true)                                                    |

Our demo is running on `c5.metal` instance and using 24 cores out of 96.

## Get started

### Install QuestDB

To run QuestDB, [Docker](https://www.docker.com/) can be used to get started quickly:

```bash
docker run -p 9000:9000 -p 9009:9009 -p 8812:8812 questdb/questdb
```

macOS users can use Homebrew:

```bash
brew install questdb
brew services start questdb

questdb start // To start questdb
questdb stop  // To stop questdb
```

The [QuestDB downloads page](https://questdb.io/get-questdb/) provides direct downloads for binaries and has details for
other installation and deployment methods.

### QuestDB Cloud

QuestDB Cloud is the fully managed version of QuestDB, with additional features such as Role-based access control,
Cloud-native Replication, Compression, monitoring and cloud-native snapshots.
[Get started with $200 credits](https://cloud.questdb.com).

### Connect to QuestDB

You can interact with QuestDB using the following interfaces:

- [Web Console](https://questdb.io/docs/web-console/) for an interactive SQL editor and CSV import on port `9000`
- [InfluxDB line protocol](https://questdb.io/docs/reference/api/ilp/overview/) for streaming ingestion on port `9000`
- [PostgreSQL wire protocol](https://questdb.io/docs/reference/api/postgres/) for programmatic queries and transactional inserts on port `8812`
- [REST API](https://questdb.io/docs/reference/api/rest/) for CSV import and cURL on port `9000`

### Insert data

Below are the official QuestDB clients for ingesting data via the InfluxDB Line Protocol:

- [.NET](https://github.com/questdb/net-questdb-client)
- [C/C++](https://github.com/questdb/c-questdb-client)
- [Go](https://pkg.go.dev/github.com/questdb/go-questdb-client)
- [Java](https://questdb.io/docs/reference/clients/java_ilp/)
- [NodeJS](https://questdb.github.io/nodejs-questdb-client)
- [Python](https://py-questdb-client.readthedocs.io/en/latest/)
- [Rust](https://docs.rs/crate/questdb-rs/latest)

### End-to-end quickstart

Want to walk through everything, from streaming ingestion to visualization with Grafana? Check out
our multi-path [quickstart repository](https://github.com/questdb/questdb-quickstart).

## How QuestDB compares to other open source TSDBs

<<<<<<< HEAD
[This article](https://questdb.io/blog/2021/07/05/comparing-questdb-timescaledb-influxdb/)
compares QuestDB to other open source time series databases spanning functionality, maturity and performance.

Here are high-cardinality
[Time Series Benchmark Suite](https://questdb.io/blog/2021/06/16/high-cardinality-time-series-data-performance/)
results using the `cpu-only` use case with 12 workers on 48 CPUs and 96GB RAM:
=======
Checkout [our benchmark blog post](https://questdb.io/blog/2024/02/26/questdb-versus-influxdb/)
which compares QuestDB and InfluxDB across functionality, maturity and performance.
>>>>>>> be58beba

<div align="center">
    <img alt="A chart comparing the ingestion rate of QuestDB, InfluxDB and TimescaleDB." src=".github/questdb7.3.10-tsbs-benchmark.png" width="600"/>
  </a>
</div>

This benchmark measures the ingestion rate (rows/second) for different numbers of hosts: 100, 1K, 100K and 10M total. The larger the number of hosts, the higher the cardinality of the dataset. QuestDB maintains its ingestion speed above 2.4M rows/s even as the number of hosts increases. By contrast, as the dataset cardinality increases, InfluxDB and TimescaleDB take a performance hit, with the ingestion rate degrading significantly.

## Resources

### 📚 Read the docs

- [QuestDB documentation:](https://questdb.io/docs/introduction/) understand how to run and configure QuestDB.
- [Tutorials:](https://questdb.io/tutorial/) learn what's possible with QuestDB step by step.
- [Product roadmap:](https://github.com/orgs/questdb/projects/1/views/5) check out our plan for upcoming releases.

### ❓ Get support

- [Community Slack:](https://slack.questdb.io) join technical discussions, ask questions, and meet other users!
- [GitHub issues:](https://github.com/questdb/questdb/issues) report bugs or issues with QuestDB.
- [Stack Overflow:](https://stackoverflow.com/questions/tagged/questdb) look for common troubleshooting solutions.

### 🚢 Deploy QuestDB

- [AWS AMI](https://questdb.io/docs/guides/aws-official-ami)
- [Google Cloud Platform](https://questdb.io/docs/guides/google-cloud-platform)
- [Official Docker image](https://questdb.io/docs/get-started/docker)
- [DigitalOcean droplets](https://questdb.io/docs/guides/digitalocean)
- [Kubernetes Helm charts](https://questdb.io/docs/guides/kubernetes)

## Contribute

We welcome contributions to the project, whether source code, documentation, bug reports, feature
requests or feedback. To get started with contributing:

- Have a look through GitHub issues labelled
  "[Good first issue](https://github.com/questdb/questdb/issues?q=is%3Aissue+is%3Aopen+label%3A%22Good+first+issue%22)".
- For Hacktoberfest, see the relevant [labelled issues](https://github.com/questdb/questdb/issues?q=is%3Aissue+is%3Aopen+label%3Ahacktoberfest)
- Read the
  [contribution guide](https://github.com/questdb/questdb/blob/master/CONTRIBUTING.md).
- For details on building QuestDB, see the
  [build instructions](https://github.com/questdb/questdb/blob/master/core/README.md).
- [Create a fork](https://docs.github.com/en/github/getting-started-with-github/fork-a-repo)
  of QuestDB and submit a pull request with your proposed changes.

✨ As a sign of our gratitude, we also send **QuestDB swag** to our
contributors. [Claim your swag](https://questdb.io/community).

A big thanks goes to the following wonderful people who have contributed to
QuestDB: ([emoji key](https://allcontributors.org/docs/en/emoji-key)):

<!-- ALL-CONTRIBUTORS-LIST:START - Do not remove or modify this section -->
<!-- prettier-ignore-start -->
<!-- markdownlint-disable -->
<table>
  <tbody>
    <tr>
      <td align="center" valign="top" width="14.28%"><a href="https://github.com/clickingbuttons"><img src="https://avatars1.githubusercontent.com/u/43246297?v=4" width="100px;" alt=""/><br /><sub><b>clickingbuttons</b></sub></a><br /><a href="https://github.com/questdb/questdb/commits?author=clickingbuttons" title="Code">💻</a> <a href="#ideas-clickingbuttons" title="Ideas, Planning, & Feedback">🤔</a> <a href="#userTesting-clickingbuttons" title="User Testing">📓</a></td>
      <td align="center" valign="top" width="14.28%"><a href="https://github.com/ideoma"><img src="https://avatars0.githubusercontent.com/u/2159629?v=4" width="100px;" alt=""/><br /><sub><b>ideoma</b></sub></a><br /><a href="https://github.com/questdb/questdb/commits?author=ideoma" title="Code">💻</a> <a href="#userTesting-ideoma" title="User Testing">📓</a> <a href="https://github.com/questdb/questdb/commits?author=ideoma" title="Tests">⚠️</a></td>
      <td align="center" valign="top" width="14.28%"><a href="https://github.com/tonytamwk"><img src="https://avatars2.githubusercontent.com/u/20872271?v=4" width="100px;" alt=""/><br /><sub><b>tonytamwk</b></sub></a><br /><a href="https://github.com/questdb/questdb/commits?author=tonytamwk" title="Code">💻</a> <a href="#userTesting-tonytamwk" title="User Testing">📓</a></td>
      <td align="center" valign="top" width="14.28%"><a href="http://sirinath.com/"><img src="https://avatars2.githubusercontent.com/u/637415?v=4" width="100px;" alt=""/><br /><sub><b>sirinath</b></sub></a><br /><a href="#ideas-sirinath" title="Ideas, Planning, & Feedback">🤔</a></td>
      <td align="center" valign="top" width="14.28%"><a href="https://www.linkedin.com/in/suhorukov"><img src="https://avatars1.githubusercontent.com/u/10332206?v=4" width="100px;" alt=""/><br /><sub><b>igor-suhorukov</b></sub></a><br /><a href="https://github.com/questdb/questdb/commits?author=igor-suhorukov" title="Code">💻</a> <a href="#ideas-igor-suhorukov" title="Ideas, Planning, & Feedback">🤔</a></td>
      <td align="center" valign="top" width="14.28%"><a href="https://github.com/mick2004"><img src="https://avatars1.githubusercontent.com/u/2042132?v=4" width="100px;" alt=""/><br /><sub><b>mick2004</b></sub></a><br /><a href="https://github.com/questdb/questdb/commits?author=mick2004" title="Code">💻</a> <a href="#platform-mick2004" title="Packaging/porting to new platform">📦</a></td>
      <td align="center" valign="top" width="14.28%"><a href="https://rawkode.com"><img src="https://avatars3.githubusercontent.com/u/145816?v=4" width="100px;" alt=""/><br /><sub><b>rawkode</b></sub></a><br /><a href="https://github.com/questdb/questdb/commits?author=rawkode" title="Code">💻</a> <a href="#infra-rawkode" title="Infrastructure (Hosting, Build-Tools, etc)">🚇</a></td>
    </tr>
    <tr>
      <td align="center" valign="top" width="14.28%"><a href="https://solidnerd.dev"><img src="https://avatars0.githubusercontent.com/u/886383?v=4" width="100px;" alt=""/><br /><sub><b>solidnerd</b></sub></a><br /><a href="https://github.com/questdb/questdb/commits?author=solidnerd" title="Code">💻</a> <a href="#infra-solidnerd" title="Infrastructure (Hosting, Build-Tools, etc)">🚇</a></td>
      <td align="center" valign="top" width="14.28%"><a href="http://solanav.github.io"><img src="https://avatars1.githubusercontent.com/u/32469597?v=4" width="100px;" alt=""/><br /><sub><b>solanav</b></sub></a><br /><a href="https://github.com/questdb/questdb/commits?author=solanav" title="Code">💻</a> <a href="https://github.com/questdb/questdb/commits?author=solanav" title="Documentation">📖</a></td>
      <td align="center" valign="top" width="14.28%"><a href="https://shantanoo-desai.github.io"><img src="https://avatars1.githubusercontent.com/u/12070966?v=4" width="100px;" alt=""/><br /><sub><b>shantanoo-desai</b></sub></a><br /><a href="#blog-shantanoo-desai" title="Blogposts">📝</a> <a href="#example-shantanoo-desai" title="Examples">💡</a></td>
      <td align="center" valign="top" width="14.28%"><a href="http://alexprut.com"><img src="https://avatars2.githubusercontent.com/u/1648497?v=4" width="100px;" alt=""/><br /><sub><b>alexprut</b></sub></a><br /><a href="https://github.com/questdb/questdb/commits?author=alexprut" title="Code">💻</a> <a href="#maintenance-alexprut" title="Maintenance">🚧</a></td>
      <td align="center" valign="top" width="14.28%"><a href="https://github.com/lbowman"><img src="https://avatars1.githubusercontent.com/u/1477427?v=4" width="100px;" alt=""/><br /><sub><b>lbowman</b></sub></a><br /><a href="https://github.com/questdb/questdb/commits?author=lbowman" title="Code">💻</a> <a href="https://github.com/questdb/questdb/commits?author=lbowman" title="Tests">⚠️</a></td>
      <td align="center" valign="top" width="14.28%"><a href="https://tutswiki.com/"><img src="https://avatars1.githubusercontent.com/u/424822?v=4" width="100px;" alt=""/><br /><sub><b>chankeypathak</b></sub></a><br /><a href="#blog-chankeypathak" title="Blogposts">📝</a></td>
      <td align="center" valign="top" width="14.28%"><a href="https://github.com/upsidedownsmile"><img src="https://avatars0.githubusercontent.com/u/26444088?v=4" width="100px;" alt=""/><br /><sub><b>upsidedownsmile</b></sub></a><br /><a href="https://github.com/questdb/questdb/commits?author=upsidedownsmile" title="Code">💻</a></td>
    </tr>
    <tr>
      <td align="center" valign="top" width="14.28%"><a href="https://github.com/Nagriar"><img src="https://avatars0.githubusercontent.com/u/2361099?v=4" width="100px;" alt=""/><br /><sub><b>Nagriar</b></sub></a><br /><a href="https://github.com/questdb/questdb/commits?author=Nagriar" title="Code">💻</a></td>
      <td align="center" valign="top" width="14.28%"><a href="https://github.com/piotrrzysko"><img src="https://avatars.githubusercontent.com/u/6481553?v=4" width="100px;" alt=""/><br /><sub><b>piotrrzysko</b></sub></a><br /><a href="https://github.com/questdb/questdb/commits?author=piotrrzysko" title="Code">💻</a> <a href="https://github.com/questdb/questdb/commits?author=piotrrzysko" title="Tests">⚠️</a></td>
      <td align="center" valign="top" width="14.28%"><a href="https://github.com/mpsq/dotfiles"><img src="https://avatars.githubusercontent.com/u/5734722?v=4" width="100px;" alt=""/><br /><sub><b>mpsq</b></sub></a><br /><a href="https://github.com/questdb/questdb/commits?author=mpsq" title="Code">💻</a></td>
      <td align="center" valign="top" width="14.28%"><a href="https://github.com/siddheshlatkar"><img src="https://avatars.githubusercontent.com/u/39632173?v=4" width="100px;" alt=""/><br /><sub><b>siddheshlatkar</b></sub></a><br /><a href="https://github.com/questdb/questdb/commits?author=siddheshlatkar" title="Code">💻</a></td>
      <td align="center" valign="top" width="14.28%"><a href="http://yitaekhwang.com"><img src="https://avatars.githubusercontent.com/u/6628444?v=4" width="100px;" alt=""/><br /><sub><b>Yitaek</b></sub></a><br /><a href="#tutorial-Yitaek" title="Tutorials">✅</a> <a href="#example-Yitaek" title="Examples">💡</a></td>
      <td align="center" valign="top" width="14.28%"><a href="https://www.gaboros.hu"><img src="https://avatars.githubusercontent.com/u/19173947?v=4" width="100px;" alt=""/><br /><sub><b>gabor-boros</b></sub></a><br /><a href="#tutorial-gabor-boros" title="Tutorials">✅</a> <a href="#example-gabor-boros" title="Examples">💡</a></td>
      <td align="center" valign="top" width="14.28%"><a href="https://github.com/kovid-r"><img src="https://avatars.githubusercontent.com/u/62409489?v=4" width="100px;" alt=""/><br /><sub><b>kovid-r</b></sub></a><br /><a href="#tutorial-kovid-r" title="Tutorials">✅</a> <a href="#example-kovid-r" title="Examples">💡</a></td>
    </tr>
    <tr>
      <td align="center" valign="top" width="14.28%"><a href="https://borowski-software.de/"><img src="https://avatars.githubusercontent.com/u/8701341?v=4" width="100px;" alt=""/><br /><sub><b>TimBo93</b></sub></a><br /><a href="https://github.com/questdb/questdb/issues?q=author%3ATimBo93" title="Bug reports">🐛</a> <a href="#userTesting-TimBo93" title="User Testing">📓</a></td>
      <td align="center" valign="top" width="14.28%"><a href="http://zikani.me"><img src="https://avatars.githubusercontent.com/u/1501387?v=4" width="100px;" alt=""/><br /><sub><b>zikani03</b></sub></a><br /><a href="https://github.com/questdb/questdb/commits?author=zikani03" title="Code">💻</a></td>
      <td align="center" valign="top" width="14.28%"><a href="https://github.com/jaugsburger"><img src="https://avatars.githubusercontent.com/u/10787042?v=4" width="100px;" alt=""/><br /><sub><b>jaugsburger</b></sub></a><br /><a href="https://github.com/questdb/questdb/commits?author=jaugsburger" title="Code">💻</a> <a href="#maintenance-jaugsburger" title="Maintenance">🚧</a></td>
      <td align="center" valign="top" width="14.28%"><a href="http://www.questdb.io"><img src="https://avatars.githubusercontent.com/u/52114895?v=4" width="100px;" alt=""/><br /><sub><b>TheTanc</b></sub></a><br /><a href="#projectManagement-TheTanc" title="Project Management">📆</a> <a href="#content-TheTanc" title="Content">🖋</a> <a href="#ideas-TheTanc" title="Ideas, Planning, & Feedback">🤔</a></td>
      <td align="center" valign="top" width="14.28%"><a href="http://davidgs.com"><img src="https://avatars.githubusercontent.com/u/2071898?v=4" width="100px;" alt=""/><br /><sub><b>davidgs</b></sub></a><br /><a href="https://github.com/questdb/questdb/issues?q=author%3Adavidgs" title="Bug reports">🐛</a> <a href="#content-davidgs" title="Content">🖋</a></td>
      <td align="center" valign="top" width="14.28%"><a href="https://redalemeden.com"><img src="https://avatars.githubusercontent.com/u/519433?v=4" width="100px;" alt=""/><br /><sub><b>kaishin</b></sub></a><br /><a href="https://github.com/questdb/questdb/commits?author=kaishin" title="Code">💻</a> <a href="#example-kaishin" title="Examples">💡</a></td>
      <td align="center" valign="top" width="14.28%"><a href="https://questdb.io"><img src="https://avatars.githubusercontent.com/u/7276403?v=4" width="100px;" alt=""/><br /><sub><b>bluestreak01</b></sub></a><br /><a href="https://github.com/questdb/questdb/commits?author=bluestreak01" title="Code">💻</a> <a href="#maintenance-bluestreak01" title="Maintenance">🚧</a> <a href="https://github.com/questdb/questdb/commits?author=bluestreak01" title="Tests">⚠️</a></td>
    </tr>
    <tr>
      <td align="center" valign="top" width="14.28%"><a href="http://patrick.spacesurfer.com/"><img src="https://avatars.githubusercontent.com/u/29952889?v=4" width="100px;" alt=""/><br /><sub><b>patrickSpaceSurfer</b></sub></a><br /><a href="https://github.com/questdb/questdb/commits?author=patrickSpaceSurfer" title="Code">💻</a> <a href="#maintenance-patrickSpaceSurfer" title="Maintenance">🚧</a> <a href="https://github.com/questdb/questdb/commits?author=patrickSpaceSurfer" title="Tests">⚠️</a></td>
      <td align="center" valign="top" width="14.28%"><a href="http://chenrui.dev"><img src="https://avatars.githubusercontent.com/u/1580956?v=4" width="100px;" alt=""/><br /><sub><b>chenrui333</b></sub></a><br /><a href="#infra-chenrui333" title="Infrastructure (Hosting, Build-Tools, etc)">🚇</a></td>
      <td align="center" valign="top" width="14.28%"><a href="http://bsmth.de"><img src="https://avatars.githubusercontent.com/u/43580235?v=4" width="100px;" alt=""/><br /><sub><b>bsmth</b></sub></a><br /><a href="https://github.com/questdb/questdb/commits?author=bsmth" title="Documentation">📖</a> <a href="#content-bsmth" title="Content">🖋</a></td>
      <td align="center" valign="top" width="14.28%"><a href="https://github.com/Ugbot"><img src="https://avatars.githubusercontent.com/u/2143631?v=4" width="100px;" alt=""/><br /><sub><b>Ugbot</b></sub></a><br /><a href="#question-Ugbot" title="Answering Questions">💬</a> <a href="#userTesting-Ugbot" title="User Testing">📓</a> <a href="#talk-Ugbot" title="Talks">📢</a></td>
      <td align="center" valign="top" width="14.28%"><a href="https://github.com/lepolac"><img src="https://avatars.githubusercontent.com/u/6312424?v=4" width="100px;" alt=""/><br /><sub><b>lepolac</b></sub></a><br /><a href="https://github.com/questdb/questdb/commits?author=lepolac" title="Code">💻</a> <a href="#tool-lepolac" title="Tools">🔧</a></td>
      <td align="center" valign="top" width="14.28%"><a href="https://github.com/tiagostutz"><img src="https://avatars.githubusercontent.com/u/3986989?v=4" width="100px;" alt=""/><br /><sub><b>tiagostutz</b></sub></a><br /><a href="#userTesting-tiagostutz" title="User Testing">📓</a> <a href="https://github.com/questdb/questdb/issues?q=author%3Atiagostutz" title="Bug reports">🐛</a> <a href="#projectManagement-tiagostutz" title="Project Management">📆</a></td>
      <td align="center" valign="top" width="14.28%"><a href="https://github.com/Lyncee59"><img src="https://avatars.githubusercontent.com/u/13176504?v=4" width="100px;" alt=""/><br /><sub><b>Lyncee59</b></sub></a><br /><a href="#ideas-Lyncee59" title="Ideas, Planning, & Feedback">🤔</a> <a href="https://github.com/questdb/questdb/commits?author=Lyncee59" title="Code">💻</a></td>
    </tr>
    <tr>
      <td align="center" valign="top" width="14.28%"><a href="https://github.com/rrjanbiah"><img src="https://avatars.githubusercontent.com/u/4907427?v=4" width="100px;" alt=""/><br /><sub><b>rrjanbiah</b></sub></a><br /><a href="https://github.com/questdb/questdb/issues?q=author%3Arrjanbiah" title="Bug reports">🐛</a></td>
      <td align="center" valign="top" width="14.28%"><a href="https://github.com/sarunas-stasaitis"><img src="https://avatars.githubusercontent.com/u/57004257?v=4" width="100px;" alt=""/><br /><sub><b>sarunas-stasaitis</b></sub></a><br /><a href="https://github.com/questdb/questdb/issues?q=author%3Asarunas-stasaitis" title="Bug reports">🐛</a></td>
      <td align="center" valign="top" width="14.28%"><a href="https://github.com/RiccardoGiro"><img src="https://avatars.githubusercontent.com/u/60734967?v=4" width="100px;" alt=""/><br /><sub><b>RiccardoGiro</b></sub></a><br /><a href="https://github.com/questdb/questdb/issues?q=author%3ARiccardoGiro" title="Bug reports">🐛</a></td>
      <td align="center" valign="top" width="14.28%"><a href="https://github.com/duggar"><img src="https://avatars.githubusercontent.com/u/37486846?v=4" width="100px;" alt=""/><br /><sub><b>duggar</b></sub></a><br /><a href="https://github.com/questdb/questdb/issues?q=author%3Aduggar" title="Bug reports">🐛</a></td>
      <td align="center" valign="top" width="14.28%"><a href="https://github.com/postol"><img src="https://avatars.githubusercontent.com/u/7983951?v=4" width="100px;" alt=""/><br /><sub><b>postol</b></sub></a><br /><a href="https://github.com/questdb/questdb/issues?q=author%3Apostol" title="Bug reports">🐛</a></td>
      <td align="center" valign="top" width="14.28%"><a href="https://github.com/petrjahoda"><img src="https://avatars.githubusercontent.com/u/45359845?v=4" width="100px;" alt=""/><br /><sub><b>petrjahoda</b></sub></a><br /><a href="https://github.com/questdb/questdb/issues?q=author%3Apetrjahoda" title="Bug reports">🐛</a></td>
      <td align="center" valign="top" width="14.28%"><a href="https://www.turecki.net"><img src="https://avatars.githubusercontent.com/u/1933165?v=4" width="100px;" alt=""/><br /><sub><b>t00</b></sub></a><br /><a href="https://github.com/questdb/questdb/issues?q=author%3At00" title="Bug reports">🐛</a></td>
    </tr>
    <tr>
      <td align="center" valign="top" width="14.28%"><a href="https://github.com/snenkov"><img src="https://avatars.githubusercontent.com/u/13110986?v=4" width="100px;" alt=""/><br /><sub><b>snenkov</b></sub></a><br /><a href="#userTesting-snenkov" title="User Testing">📓</a> <a href="https://github.com/questdb/questdb/issues?q=author%3Asnenkov" title="Bug reports">🐛</a> <a href="#ideas-snenkov" title="Ideas, Planning, & Feedback">🤔</a></td>
      <td align="center" valign="top" width="14.28%"><a href="https://www.linkedin.com/in/marregui"><img src="https://avatars.githubusercontent.com/u/255796?v=4" width="100px;" alt=""/><br /><sub><b>marregui</b></sub></a><br /><a href="https://github.com/questdb/questdb/commits?author=marregui" title="Code">💻</a> <a href="#ideas-marregui" title="Ideas, Planning, & Feedback">🤔</a> <a href="#design-marregui" title="Design">🎨</a></td>
      <td align="center" valign="top" width="14.28%"><a href="https://github.com/bratseth"><img src="https://avatars.githubusercontent.com/u/16574012?v=4" width="100px;" alt=""/><br /><sub><b>bratseth</b></sub></a><br /><a href="https://github.com/questdb/questdb/commits?author=bratseth" title="Code">💻</a> <a href="#ideas-bratseth" title="Ideas, Planning, & Feedback">🤔</a> <a href="#userTesting-bratseth" title="User Testing">📓</a></td>
      <td align="center" valign="top" width="14.28%"><a href="https://medium.com/@wellytambunan/"><img src="https://avatars.githubusercontent.com/u/242694?v=4" width="100px;" alt=""/><br /><sub><b>welly87</b></sub></a><br /><a href="#ideas-welly87" title="Ideas, Planning, & Feedback">🤔</a></td>
      <td align="center" valign="top" width="14.28%"><a href="http://johnleung.com"><img src="https://avatars.githubusercontent.com/u/20699?v=4" width="100px;" alt=""/><br /><sub><b>fuzzthink</b></sub></a><br /><a href="#ideas-fuzzthink" title="Ideas, Planning, & Feedback">🤔</a> <a href="#userTesting-fuzzthink" title="User Testing">📓</a></td>
      <td align="center" valign="top" width="14.28%"><a href="https://github.com/nexthack"><img src="https://avatars.githubusercontent.com/u/6803956?v=4" width="100px;" alt=""/><br /><sub><b>nexthack</b></sub></a><br /><a href="https://github.com/questdb/questdb/commits?author=nexthack" title="Code">💻</a></td>
      <td align="center" valign="top" width="14.28%"><a href="https://github.com/g-metan"><img src="https://avatars.githubusercontent.com/u/88013490?v=4" width="100px;" alt=""/><br /><sub><b>g-metan</b></sub></a><br /><a href="https://github.com/questdb/questdb/issues?q=author%3Ag-metan" title="Bug reports">🐛</a></td>
    </tr>
    <tr>
      <td align="center" valign="top" width="14.28%"><a href="https://github.com/tim2skew"><img src="https://avatars.githubusercontent.com/u/54268285?v=4" width="100px;" alt=""/><br /><sub><b>tim2skew</b></sub></a><br /><a href="https://github.com/questdb/questdb/issues?q=author%3Atim2skew" title="Bug reports">🐛</a> <a href="#userTesting-tim2skew" title="User Testing">📓</a></td>
      <td align="center" valign="top" width="14.28%"><a href="https://github.com/ospqsp"><img src="https://avatars.githubusercontent.com/u/84992434?v=4" width="100px;" alt=""/><br /><sub><b>ospqsp</b></sub></a><br /><a href="https://github.com/questdb/questdb/issues?q=author%3Aospqsp" title="Bug reports">🐛</a></td>
      <td align="center" valign="top" width="14.28%"><a href="https://github.com/SuperFluffy"><img src="https://avatars.githubusercontent.com/u/701177?v=4" width="100px;" alt=""/><br /><sub><b>SuperFluffy</b></sub></a><br /><a href="https://github.com/questdb/questdb/issues?q=author%3ASuperFluffy" title="Bug reports">🐛</a></td>
      <td align="center" valign="top" width="14.28%"><a href="https://github.com/nu11ptr"><img src="https://avatars.githubusercontent.com/u/3615587?v=4" width="100px;" alt=""/><br /><sub><b>nu11ptr</b></sub></a><br /><a href="https://github.com/questdb/questdb/issues?q=author%3Anu11ptr" title="Bug reports">🐛</a></td>
      <td align="center" valign="top" width="14.28%"><a href="https://github.com/comunidadio"><img src="https://avatars.githubusercontent.com/u/10286013?v=4" width="100px;" alt=""/><br /><sub><b>comunidadio</b></sub></a><br /><a href="https://github.com/questdb/questdb/issues?q=author%3Acomunidadio" title="Bug reports">🐛</a></td>
      <td align="center" valign="top" width="14.28%"><a href="https://github.com/mugendi"><img src="https://avatars.githubusercontent.com/u/5348246?v=4" width="100px;" alt=""/><br /><sub><b>mugendi</b></sub></a><br /><a href="#ideas-mugendi" title="Ideas, Planning, & Feedback">🤔</a> <a href="https://github.com/questdb/questdb/issues?q=author%3Amugendi" title="Bug reports">🐛</a> <a href="https://github.com/questdb/questdb/commits?author=mugendi" title="Documentation">📖</a></td>
      <td align="center" valign="top" width="14.28%"><a href="https://github.com/paulwoods222"><img src="https://avatars.githubusercontent.com/u/86227717?v=4" width="100px;" alt=""/><br /><sub><b>paulwoods222</b></sub></a><br /><a href="https://github.com/questdb/questdb/issues?q=author%3Apaulwoods222" title="Bug reports">🐛</a></td>
    </tr>
    <tr>
      <td align="center" valign="top" width="14.28%"><a href="https://github.com/mingodad"><img src="https://avatars.githubusercontent.com/u/462618?v=4" width="100px;" alt=""/><br /><sub><b>mingodad</b></sub></a><br /><a href="#ideas-mingodad" title="Ideas, Planning, & Feedback">🤔</a> <a href="https://github.com/questdb/questdb/issues?q=author%3Amingodad" title="Bug reports">🐛</a> <a href="https://github.com/questdb/questdb/commits?author=mingodad" title="Documentation">📖</a></td>
      <td align="center" valign="top" width="14.28%"><a href="https://github.com/houarizegai"><img src="https://avatars.githubusercontent.com/houarizegai?v=4" width="100px;" alt=""/><br /><sub><b>houarizegai</b></sub></a><br /><a href="https://github.com/questdb/questdb/commits?author=houarizegai" title="Documentation">📖</a></td>
      <td align="center" valign="top" width="14.28%"><a href="http://scrapfly.io"><img src="https://avatars.githubusercontent.com/u/1763341?v=4" width="100px;" alt=""/><br /><sub><b>jjsaunier</b></sub></a><br /><a href="https://github.com/questdb/questdb/issues?q=author%3Ajjsaunier" title="Bug reports">🐛</a></td>
      <td align="center" valign="top" width="14.28%"><a href="https://github.com/zanek"><img src="https://avatars.githubusercontent.com/u/333102?v=4" width="100px;" alt=""/><br /><sub><b>zanek</b></sub></a><br /><a href="#ideas-zanek" title="Ideas, Planning, & Feedback">🤔</a> <a href="#projectManagement-zanek" title="Project Management">📆</a></td>
      <td align="center" valign="top" width="14.28%"><a href="https://github.com/Geekaylee"><img src="https://avatars.githubusercontent.com/u/12583377?v=4" width="100px;" alt=""/><br /><sub><b>Geekaylee</b></sub></a><br /><a href="#userTesting-Geekaylee" title="User Testing">📓</a> <a href="#ideas-Geekaylee" title="Ideas, Planning, & Feedback">🤔</a></td>
      <td align="center" valign="top" width="14.28%"><a href="https://github.com/lg31415"><img src="https://avatars.githubusercontent.com/u/3609384?v=4" width="100px;" alt=""/><br /><sub><b>lg31415</b></sub></a><br /><a href="https://github.com/questdb/questdb/issues?q=author%3Alg31415" title="Bug reports">🐛</a> <a href="#projectManagement-lg31415" title="Project Management">📆</a></td>
      <td align="center" valign="top" width="14.28%"><a href="http://nulldev.xyz/"><img src="https://avatars.githubusercontent.com/u/9571936?v=4" width="100px;" alt=""/><br /><sub><b>null-dev</b></sub></a><br /><a href="https://github.com/questdb/questdb/issues?q=author%3Anull-dev" title="Bug reports">🐛</a> <a href="#projectManagement-null-dev" title="Project Management">📆</a></td>
    </tr>
    <tr>
      <td align="center" valign="top" width="14.28%"><a href="http://ultd.io"><img src="https://avatars.githubusercontent.com/u/12675427?v=4" width="100px;" alt=""/><br /><sub><b>ultd</b></sub></a><br /><a href="#ideas-ultd" title="Ideas, Planning, & Feedback">🤔</a> <a href="#projectManagement-ultd" title="Project Management">📆</a></td>
      <td align="center" valign="top" width="14.28%"><a href="https://github.com/ericsun2"><img src="https://avatars.githubusercontent.com/u/8866410?v=4" width="100px;" alt=""/><br /><sub><b>ericsun2</b></sub></a><br /><a href="#ideas-ericsun2" title="Ideas, Planning, & Feedback">🤔</a> <a href="https://github.com/questdb/questdb/issues?q=author%3Aericsun2" title="Bug reports">🐛</a> <a href="#projectManagement-ericsun2" title="Project Management">📆</a></td>
      <td align="center" valign="top" width="14.28%"><a href="https://www.linkedin.com/in/giovanni-k-bonetti-2809345/"><img src="https://avatars.githubusercontent.com/u/3451581?v=4" width="100px;" alt=""/><br /><sub><b>giovannibonetti</b></sub></a><br /><a href="#userTesting-giovannibonetti" title="User Testing">📓</a> <a href="https://github.com/questdb/questdb/issues?q=author%3Agiovannibonetti" title="Bug reports">🐛</a> <a href="#projectManagement-giovannibonetti" title="Project Management">📆</a></td>
      <td align="center" valign="top" width="14.28%"><a href="https://wavded.com"><img src="https://avatars.githubusercontent.com/u/26638?v=4" width="100px;" alt=""/><br /><sub><b>wavded</b></sub></a><br /><a href="#userTesting-wavded" title="User Testing">📓</a> <a href="https://github.com/questdb/questdb/issues?q=author%3Awavded" title="Bug reports">🐛</a></td>
      <td align="center" valign="top" width="14.28%"><a href="https://medium.com/@apechkurov"><img src="https://avatars.githubusercontent.com/u/37772591?v=4" width="100px;" alt=""/><br /><sub><b>puzpuzpuz</b></sub></a><br /><a href="https://github.com/questdb/questdb/commits?author=puzpuzpuz" title="Documentation">📖</a> <a href="https://github.com/questdb/questdb/commits?author=puzpuzpuz" title="Code">💻</a> <a href="#userTesting-puzpuzpuz" title="User Testing">📓</a></td>
      <td align="center" valign="top" width="14.28%"><a href="https://github.com/rstreics"><img src="https://avatars.githubusercontent.com/u/50323347?v=4" width="100px;" alt=""/><br /><sub><b>rstreics</b></sub></a><br /><a href="https://github.com/questdb/questdb/commits?author=rstreics" title="Code">💻</a> <a href="#infra-rstreics" title="Infrastructure (Hosting, Build-Tools, etc)">🚇</a> <a href="https://github.com/questdb/questdb/commits?author=rstreics" title="Documentation">📖</a></td>
      <td align="center" valign="top" width="14.28%"><a href="https://github.com/mariusgheorghies"><img src="https://avatars.githubusercontent.com/u/84250061?v=4" width="100px;" alt=""/><br /><sub><b>mariusgheorghies</b></sub></a><br /><a href="https://github.com/questdb/questdb/commits?author=mariusgheorghies" title="Code">💻</a> <a href="#infra-mariusgheorghies" title="Infrastructure (Hosting, Build-Tools, etc)">🚇</a> <a href="https://github.com/questdb/questdb/commits?author=mariusgheorghies" title="Documentation">📖</a></td>
    </tr>
    <tr>
      <td align="center" valign="top" width="14.28%"><a href="https://github.com/pswu11"><img src="https://avatars.githubusercontent.com/u/48913707?v=4" width="100px;" alt=""/><br /><sub><b>pswu11</b></sub></a><br /><a href="#content-pswu11" title="Content">🖋</a> <a href="#ideas-pswu11" title="Ideas, Planning, & Feedback">🤔</a> <a href="#design-pswu11" title="Design">🎨</a></td>
      <td align="center" valign="top" width="14.28%"><a href="https://github.com/insmac"><img src="https://avatars.githubusercontent.com/u/1871646?v=4" width="100px;" alt=""/><br /><sub><b>insmac</b></sub></a><br /><a href="https://github.com/questdb/questdb/commits?author=insmac" title="Code">💻</a> <a href="#ideas-insmac" title="Ideas, Planning, & Feedback">🤔</a> <a href="#design-insmac" title="Design">🎨</a></td>
      <td align="center" valign="top" width="14.28%"><a href="https://github.com/eugenels"><img src="https://avatars.githubusercontent.com/u/79919431?v=4" width="100px;" alt=""/><br /><sub><b>eugenels</b></sub></a><br /><a href="https://github.com/questdb/questdb/commits?author=eugenels" title="Code">💻</a> <a href="#ideas-eugenels" title="Ideas, Planning, & Feedback">🤔</a> <a href="#maintenance-eugenels" title="Maintenance">🚧</a></td>
      <td align="center" valign="top" width="14.28%"><a href="https://github.com/bziobrowski"><img src="https://avatars.githubusercontent.com/u/26925920?v=4" width="100px;" alt=""/><br /><sub><b>bziobrowski</b></sub></a><br /><a href="https://github.com/questdb/questdb/commits?author=bziobrowski" title="Code">💻</a> <a href="#projectManagement-bziobrowski" title="Project Management">📆</a></td>
      <td align="center" valign="top" width="14.28%"><a href="https://github.com/Zapfmeister"><img src="https://avatars.githubusercontent.com/u/20150586?v=4" width="100px;" alt=""/><br /><sub><b>Zapfmeister</b></sub></a><br /><a href="https://github.com/questdb/questdb/commits?author=Zapfmeister" title="Code">💻</a> <a href="#userTesting-Zapfmeister" title="User Testing">📓</a></td>
      <td align="center" valign="top" width="14.28%"><a href="https://github.com/mkaruza"><img src="https://avatars.githubusercontent.com/u/3676457?v=4" width="100px;" alt=""/><br /><sub><b>mkaruza</b></sub></a><br /><a href="https://github.com/questdb/questdb/commits?author=mkaruza" title="Code">💻</a></td>
      <td align="center" valign="top" width="14.28%"><a href="https://github.com/DylanDKnight"><img src="https://avatars.githubusercontent.com/u/17187287?v=4" width="100px;" alt=""/><br /><sub><b>DylanDKnight</b></sub></a><br /><a href="#userTesting-DylanDKnight" title="User Testing">📓</a> <a href="https://github.com/questdb/questdb/issues?q=author%3ADylanDKnight" title="Bug reports">🐛</a></td>
    </tr>
    <tr>
      <td align="center" valign="top" width="14.28%"><a href="https://github.com/enolal826"><img src="https://avatars.githubusercontent.com/u/51820585?v=4" width="100px;" alt=""/><br /><sub><b>enolal826</b></sub></a><br /><a href="https://github.com/questdb/questdb/commits?author=enolal826" title="Code">💻</a></td>
      <td align="center" valign="top" width="14.28%"><a href="https://github.com/glasstiger"><img src="https://avatars.githubusercontent.com/u/94906625?v=4" width="100px;" alt=""/><br /><sub><b>glasstiger</b></sub></a><br /><a href="https://github.com/questdb/questdb/commits?author=glasstiger" title="Code">💻</a></td>
      <td align="center" valign="top" width="14.28%"><a href="https://arijus.net"><img src="https://avatars.githubusercontent.com/u/4284659?v=4" width="100px;" alt=""/><br /><sub><b>argshook</b></sub></a><br /><a href="https://github.com/questdb/questdb/commits?author=argshook" title="Code">💻</a> <a href="#ideas-argshook" title="Ideas, Planning, & Feedback">🤔</a> <a href="#design-argshook" title="Design">🎨</a> <a href="https://github.com/questdb/questdb/issues?q=author%3Aargshook" title="Bug reports">🐛</a></td>
      <td align="center" valign="top" width="14.28%"><a href="https://github.com/amunra"><img src="https://avatars.githubusercontent.com/u/1499096?v=4" width="100px;" alt=""/><br /><sub><b>amunra</b></sub></a><br /><a href="https://github.com/questdb/questdb/commits?author=amunra" title="Code">💻</a> <a href="https://github.com/questdb/questdb/commits?author=amunra" title="Documentation">📖</a> <a href="https://github.com/questdb/questdb/issues?q=author%3Aamunra" title="Bug reports">🐛</a></td>
      <td align="center" valign="top" width="14.28%"><a href="https://lamottsjourney.wordpress.com/"><img src="https://avatars.githubusercontent.com/u/66742430?v=4" width="100px;" alt=""/><br /><sub><b>GothamsJoker</b></sub></a><br /><a href="https://github.com/questdb/questdb/commits?author=GothamsJoker" title="Code">💻</a></td>
      <td align="center" valign="top" width="14.28%"><a href="https://github.com/kocko"><img src="https://avatars.githubusercontent.com/u/862000?v=4" width="100px;" alt=""/><br /><sub><b>kocko</b></sub></a><br /><a href="https://github.com/questdb/questdb/commits?author=kocko" title="Code">💻</a></td>
      <td align="center" valign="top" width="14.28%"><a href="https://github.com/jerrinot"><img src="https://avatars.githubusercontent.com/u/158619?v=4" width="100px;" alt=""/><br /><sub><b>jerrinot</b></sub></a><br /><a href="https://github.com/questdb/questdb/commits?author=jerrinot" title="Code">💻</a> <a href="#ideas-jerrinot" title="Ideas, Planning, & Feedback">🤔</a> <a href="https://github.com/questdb/questdb/issues?q=author%3Ajerrinot" title="Bug reports">🐛</a></td>
    </tr>
    <tr>
      <td align="center" valign="top" width="14.28%"><a href="http://ramiroberrelleza.com"><img src="https://avatars.githubusercontent.com/u/475313?v=4" width="100px;" alt=""/><br /><sub><b>rberrelleza</b></sub></a><br /><a href="https://github.com/questdb/questdb/commits?author=rberrelleza" title="Code">💻</a></td>
      <td align="center" valign="top" width="14.28%"><a href="https://github.com/Cobalt-27"><img src="https://avatars.githubusercontent.com/u/34511059?v=4" width="100px;" alt=""/><br /><sub><b>Cobalt-27</b></sub></a><br /><a href="https://github.com/questdb/questdb/commits?author=Cobalt-27" title="Code">💻</a></td>
      <td align="center" valign="top" width="14.28%"><a href="https://github.com/eschultz"><img src="https://avatars.githubusercontent.com/u/390064?v=4" width="100px;" alt=""/><br /><sub><b>eschultz</b></sub></a><br /><a href="https://github.com/questdb/questdb/commits?author=eschultz" title="Code">💻</a></td>
      <td align="center" valign="top" width="14.28%"><a href="https://www.linkedin.com/in/xinyi-qiao/"><img src="https://avatars.githubusercontent.com/u/47307374?v=4" width="100px;" alt=""/><br /><sub><b>XinyiQiao</b></sub></a><br /><a href="https://github.com/questdb/questdb/commits?author=XinyiQiao" title="Code">💻</a></td>
      <td align="center" valign="top" width="14.28%"><a href="http://chenquan.me"><img src="https://avatars.githubusercontent.com/u/20042193?v=4" width="100px;" alt=""/><br /><sub><b>terasum</b></sub></a><br /><a href="https://github.com/questdb/questdb/commits?author=terasum" title="Documentation">📖</a></td>
      <td align="center" valign="top" width="14.28%"><a href="https://www.linkedin.com/in/hristovdeveloper"><img src="https://avatars.githubusercontent.com/u/3893599?v=4" width="100px;" alt=""/><br /><sub><b>PlamenHristov</b></sub></a><br /><a href="https://github.com/questdb/questdb/commits?author=PlamenHristov" title="Code">💻</a></td>
      <td align="center" valign="top" width="14.28%"><a href="https://github.com/tris0laris"><img src="https://avatars.githubusercontent.com/u/57298792?v=4" width="100px;" alt=""/><br /><sub><b>tris0laris</b></sub></a><br /><a href="#blog-tris0laris" title="Blogposts">📝</a> <a href="#ideas-tris0laris" title="Ideas, Planning, & Feedback">🤔</a></td>
    </tr>
    <tr>
      <td align="center" valign="top" width="14.28%"><a href="https://github.com/HeZean"><img src="https://avatars.githubusercontent.com/u/49837965?v=4" width="100px;" alt=""/><br /><sub><b>HeZean</b></sub></a><br /><a href="https://github.com/questdb/questdb/commits?author=HeZean" title="Code">💻</a> <a href="https://github.com/questdb/questdb/issues?q=author%3AHeZean" title="Bug reports">🐛</a></td>
      <td align="center" valign="top" width="14.28%"><a href="https://github.com/iridess"><img src="https://avatars.githubusercontent.com/u/104518201?v=4" width="100px;" alt=""/><br /><sub><b>iridess</b></sub></a><br /><a href="https://github.com/questdb/questdb/commits?author=iridess" title="Code">💻</a> <a href="https://github.com/questdb/questdb/commits?author=iridess" title="Documentation">📖</a></td>
      <td align="center" valign="top" width="14.28%"><a href="https://www.linkedin.com/in/selmanfaruky%C4%B1lmaz/"><img src="https://avatars.githubusercontent.com/u/96119894?v=4" width="100px;" alt=""/><br /><sub><b>selmanfarukyilmaz</b></sub></a><br /><a href="https://github.com/questdb/questdb/issues?q=author%3Aselmanfarukyilmaz" title="Bug reports">🐛</a></td>
      <td align="center" valign="top" width="14.28%"><a href="http://www.donet5.com"><img src="https://avatars.githubusercontent.com/u/12455385?v=4" width="100px;" alt=""/><br /><sub><b>donet5</b></sub></a><br /><a href="#ideas-donet5" title="Ideas, Planning, & Feedback">🤔</a> <a href="https://github.com/questdb/questdb/issues?q=author%3Adonet5" title="Bug reports">🐛</a></td>
      <td align="center" valign="top" width="14.28%"><a href="https://github.com/Zahlii"><img src="https://avatars.githubusercontent.com/u/218582?v=4" width="100px;" alt=""/><br /><sub><b>Zahlii</b></sub></a><br /><a href="https://github.com/questdb/questdb/issues?q=author%3AZahlii" title="Bug reports">🐛</a></td>
      <td align="center" valign="top" width="14.28%"><a href="https://github.com/salsasepp"><img src="https://avatars.githubusercontent.com/u/4884807?v=4" width="100px;" alt=""/><br /><sub><b>salsasepp</b></sub></a><br /><a href="https://github.com/questdb/questdb/issues?q=author%3Asalsasepp" title="Bug reports">🐛</a></td>
      <td align="center" valign="top" width="14.28%"><a href="https://github.com/EmmettM"><img src="https://avatars.githubusercontent.com/u/4196372?v=4" width="100px;" alt=""/><br /><sub><b>EmmettM</b></sub></a><br /><a href="https://github.com/questdb/questdb/issues?q=author%3AEmmettM" title="Bug reports">🐛</a> <a href="https://github.com/questdb/questdb/commits?author=EmmettM" title="Tests">⚠️</a></td>
    </tr>
    <tr>
      <td align="center" valign="top" width="14.28%"><a href="https://allfactors.com"><img src="https://avatars.githubusercontent.com/u/571328?v=4" width="100px;" alt=""/><br /><sub><b>robd003</b></sub></a><br /><a href="#ideas-robd003" title="Ideas, Planning, & Feedback">🤔</a></td>
      <td align="center" valign="top" width="14.28%"><a href="https://github.com/AllenEdison"><img src="https://avatars.githubusercontent.com/u/46532217?v=4" width="100px;" alt=""/><br /><sub><b>AllenEdison</b></sub></a><br /><a href="https://github.com/questdb/questdb/issues?q=author%3AAllenEdison" title="Bug reports">🐛</a></td>
      <td align="center" valign="top" width="14.28%"><a href="https://github.com/CSharpDummy"><img src="https://avatars.githubusercontent.com/u/7610502?v=4" width="100px;" alt=""/><br /><sub><b>CSharpDummy</b></sub></a><br /><a href="https://github.com/questdb/questdb/issues?q=author%3ACSharpDummy" title="Bug reports">🐛</a></td>
      <td align="center" valign="top" width="14.28%"><a href="https://github.com/shimondoodkin"><img src="https://avatars.githubusercontent.com/u/314464?v=4" width="100px;" alt=""/><br /><sub><b>shimondoodkin</b></sub></a><br /><a href="https://github.com/questdb/questdb/issues?q=author%3Ashimondoodkin" title="Bug reports">🐛</a> <a href="#ideas-shimondoodkin" title="Ideas, Planning, & Feedback">🤔</a></td>
      <td align="center" valign="top" width="14.28%"><a href="https://www.zsmart.tech/"><img src="https://avatars.githubusercontent.com/u/40519768?v=4" width="100px;" alt=""/><br /><sub><b>huuhait</b></sub></a><br /><a href="https://github.com/questdb/questdb/issues?q=author%3Ahuuhait" title="Bug reports">🐛</a> <a href="#ideas-huuhait" title="Ideas, Planning, & Feedback">🤔</a></td>
      <td align="center" valign="top" width="14.28%"><a href="https://clickhouse.com/"><img src="https://avatars.githubusercontent.com/u/18581488?v=4" width="100px;" alt=""/><br /><sub><b>alexey-milovidov</b></sub></a><br /><a href="https://github.com/questdb/questdb/issues?q=author%3Aalexey-milovidov" title="Bug reports">🐛</a></td>
      <td align="center" valign="top" width="14.28%"><a href="http://blog.suconghou.cn"><img src="https://avatars.githubusercontent.com/u/4580719?v=4" width="100px;" alt=""/><br /><sub><b>suconghou</b></sub></a><br /><a href="https://github.com/questdb/questdb/issues?q=author%3Asuconghou" title="Bug reports">🐛</a></td>
    </tr>
    <tr>
      <td align="center" valign="top" width="14.28%"><a href="https://github.com/allegraharris"><img src="https://avatars.githubusercontent.com/u/89586969?v=4" width="100px;" alt=""/><br /><sub><b>allegraharris</b></sub></a><br /><a href="https://github.com/questdb/questdb/commits?author=allegraharris" title="Code">💻</a></td>
      <td align="center" valign="top" width="14.28%"><a href="https://github.com/oliver-daniel"><img src="https://avatars.githubusercontent.com/u/17235417?v=4" width="100px;" alt=""/><br /><sub><b>oliver-daniel</b></sub></a><br /><a href="https://github.com/questdb/questdb/commits?author=oliver-daniel" title="Code">💻</a></td>
      <td align="center" valign="top" width="14.28%"><a href="https://github.com/kerimsenturk5734"><img src="https://avatars.githubusercontent.com/u/72925170?v=4" width="100px;" alt=""/><br /><sub><b>kerimsenturk5734</b></sub></a><br /><a href="https://github.com/questdb/questdb/commits?author=kerimsenturk5734" title="Documentation">📖</a></td>
    </tr>
  </tbody>
</table>

<!-- markdownlint-restore -->
<!-- prettier-ignore-end -->

<!-- ALL-CONTRIBUTORS-LIST:END -->

This project adheres to the
[all-contributors](https://github.com/all-contributors/all-contributors)
specification. Contributions of any kind are welcome!<|MERGE_RESOLUTION|>--- conflicted
+++ resolved
@@ -121,17 +121,8 @@
 
 ## How QuestDB compares to other open source TSDBs
 
-<<<<<<< HEAD
-[This article](https://questdb.io/blog/2021/07/05/comparing-questdb-timescaledb-influxdb/)
-compares QuestDB to other open source time series databases spanning functionality, maturity and performance.
-
-Here are high-cardinality
-[Time Series Benchmark Suite](https://questdb.io/blog/2021/06/16/high-cardinality-time-series-data-performance/)
-results using the `cpu-only` use case with 12 workers on 48 CPUs and 96GB RAM:
-=======
 Checkout [our benchmark blog post](https://questdb.io/blog/2024/02/26/questdb-versus-influxdb/)
 which compares QuestDB and InfluxDB across functionality, maturity and performance.
->>>>>>> be58beba
 
 <div align="center">
     <img alt="A chart comparing the ingestion rate of QuestDB, InfluxDB and TimescaleDB." src=".github/questdb7.3.10-tsbs-benchmark.png" width="600"/>
