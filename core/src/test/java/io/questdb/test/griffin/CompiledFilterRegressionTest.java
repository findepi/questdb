/*******************************************************************************
 *     ___                  _   ____  ____
 *    / _ \ _   _  ___  ___| |_|  _ \| __ )
 *   | | | | | | |/ _ \/ __| __| | | |  _ \
 *   | |_| | |_| |  __/\__ \ |_| |_| | |_) |
 *    \__\_\\__,_|\___||___/\__|____/|____/
 *
 *  Copyright (c) 2014-2019 Appsicle
 *  Copyright (c) 2019-2024 QuestDB
 *
 *  Licensed under the Apache License, Version 2.0 (the "License");
 *  you may not use this file except in compliance with the License.
 *  You may obtain a copy of the License at
 *
 *  http://www.apache.org/licenses/LICENSE-2.0
 *
 *  Unless required by applicable law or agreed to in writing, software
 *  distributed under the License is distributed on an "AS IS" BASIS,
 *  WITHOUT WARRANTIES OR CONDITIONS OF ANY KIND, either express or implied.
 *  See the License for the specific language governing permissions and
 *  limitations under the License.
 *
 ******************************************************************************/

package io.questdb.test.griffin;

import io.questdb.cairo.CursorPrinter;
import io.questdb.cairo.SqlJitMode;
import io.questdb.cairo.sql.Record;
import io.questdb.cairo.sql.*;
import io.questdb.griffin.SqlException;
import io.questdb.jit.JitUtil;
import io.questdb.log.Log;
import io.questdb.log.LogFactory;
import io.questdb.std.str.StringSink;
import io.questdb.test.AbstractCairoTest;
import io.questdb.test.tools.TestUtils;
import org.junit.Assert;
import org.junit.Assume;
import org.junit.Before;
import org.junit.Test;

import java.util.ArrayList;
import java.util.Collections;
import java.util.List;

/**
 * Basic tests that compare compiled filter output with the Java implementation.
 */
public class CompiledFilterRegressionTest extends AbstractCairoTest {

    private static final Log LOG = LogFactory.getLog(CompiledFilterRegressionTest.class);
    private static final int N_SIMD = 512;
    private static final int N_SIMD_WITH_SCALAR_TAIL = N_SIMD + 3;

    private static final StringSink jitSink = new StringSink();

    @Override
    @Before
    public void setUp() {
        // Disable the test suite on ARM64.
        Assume.assumeTrue(JitUtil.isJitSupported());
        super.setUp();
//        compiler.setEnableJitNullChecks(true);
    }

    @Test
    public void testBoolean() throws Exception {
        final String query = "select * from x where bool1 or bool2 = false";
        final String ddl = "create table x as " +
                "(select timestamp_sequence(400000000000, 500000000) as k," +
                " rnd_boolean() bool1," +
                " rnd_boolean() bool2" +
                " from long_sequence(" + N_SIMD_WITH_SCALAR_TAIL + ")) timestamp(k)";
        assertQueryNotNull(query, ddl);
    }

    @Test
    public void testBooleanOperators() throws Exception {
        final String ddl = "create table x as " +
                "(select timestamp_sequence(400000000000, 500000000) as k," +
                " rnd_byte() i8," +
                " rnd_short() i16," +
                " rnd_int() i32," +
                " rnd_long() i64," +
                " rnd_float() f32," +
                " rnd_double() f64 " +
                " from long_sequence(" + N_SIMD_WITH_SCALAR_TAIL + ")) timestamp(k)";
        FilterGenerator gen = new FilterGenerator()
                .withOptionalNot().withAnyOf("i8 / 2 = 4")
                .withBooleanOperator()
                .withOptionalNot().withAnyOf("i16 < 0")
                .withBooleanOperator()
                .withOptionalNot().withAnyOf("i32 > 0")
                .withBooleanOperator()
                .withOptionalNot().withAnyOf("i64 <= 0")
                .withBooleanOperator()
                .withOptionalNot().withAnyOf("f32 <= 0.34")
                .withBooleanOperator()
                .withOptionalNot().withAnyOf("f64 > 7.5");
        assertGeneratedQueryNotNull("select * from x", ddl, gen);
    }

    @Test
    public void testChar() throws Exception {
        final String query = "select * from x where ch > 'A' and ch < 'Z'";
        final String ddl = "create table x as " +
                "(select timestamp_sequence(400000000000, 500000000) as k," +
                " rnd_char() ch" +
                " from long_sequence(" + N_SIMD_WITH_SCALAR_TAIL + ")) timestamp(k)";
        assertQueryNotNull(query, ddl);
    }

    @Test
    public void testColumnArithmetics() throws Exception {
        final String ddl = "create table x as " +
                "(select timestamp_sequence(400000000000, 500000000) as k," +
                " rnd_byte() i8," +
                " rnd_short() i16," +
                " rnd_int() i32," +
                " rnd_long() i64," +
                " rnd_float() f32," +
                " rnd_double() f64 " +
                " from long_sequence(" + N_SIMD_WITH_SCALAR_TAIL + ")) timestamp(k)";
        FilterGenerator gen = new FilterGenerator()
                .withOptionalNegation().withAnyOf("i8", "i16", "i32", "i64", "f32", "f64")
                .withArithmeticOperator()
                .withOptionalNegation().withAnyOf("i8", "i16", "i32", "i64", "f32", "f64")
                .withAnyOf(" = 1");
        assertGeneratedQueryNotNull("select * from x", ddl, gen);
    }

    @Test
    public void testColumnArithmeticsNullComparison() throws Exception {
        final String ddl = "create table x as " +
                "(select timestamp_sequence(400000000000, 500000000) as k," +
                " rnd_int(-10, 10, 10) i32," +
                " rnd_long(-10, 10, 10) i64," +
                " rnd_float(10) f32," +
                " rnd_double(10) f64 " +
                " from long_sequence(" + N_SIMD_WITH_SCALAR_TAIL + ")) timestamp(k)";
        FilterGenerator gen = new FilterGenerator()
                .withOptionalNegation().withAnyOf("i32", "i64", "f32", "f64")
                .withArithmeticOperator()
                .withOptionalNegation().withAnyOf("i32", "i64", "f32", "f64")
                .withAnyOf(" = ", " <> ")
                .withAnyOf("null");
        assertGeneratedQueryNullable("select * from x", ddl, gen);
    }

    @Test
    public void testColumnFloatConstantComparison() throws Exception {
        final String ddl = "create table x as " +
                "(select timestamp_sequence(400000000000, 500000000) as k," +
                " rnd_int() i32," +
                " rnd_long() i64," +
                " rnd_float() f32," +
                " rnd_double() f64 " +
                " from long_sequence(" + N_SIMD_WITH_SCALAR_TAIL + ")) timestamp(k)";
        FilterGenerator gen = new FilterGenerator()
                .withOptionalNegation().withAnyOf("i32", "i64", "f32", "f64")
                .withComparisonOperator()
                .withAnyOf("-42.5", "0.0", "0.000", "42.5");
        assertGeneratedQueryNotNull("select * from x", ddl, gen);
    }

    @Test
    public void testColumnIntConstantComparison() throws Exception {
        final String ddl = "create table x as " +
                "(select timestamp_sequence(400000000000, 500000000) as k," +
                " rnd_byte() i8," +
                " rnd_short() i16," +
                " rnd_int() i32," +
                " rnd_long() i64," +
                " rnd_float() f32," +
                " rnd_double() f64 " +
                " from long_sequence(" + N_SIMD_WITH_SCALAR_TAIL + ")) timestamp(k)";
        FilterGenerator gen = new FilterGenerator()
                .withOptionalNegation().withAnyOf("i8", "i16", "i32", "i64", "f32", "f64")
                .withComparisonOperator()
                .withAnyOf("-50", "0", "50");
        assertGeneratedQueryNotNull("select * from x", ddl, gen);
    }

    @Test
    public void testColumnIntConstantComparisonBoundaryMatch() throws Exception {
        final int boundary = 42;
        Assert.assertTrue("boundary should be within the range", N_SIMD_WITH_SCALAR_TAIL > boundary);
        final String ddl = "create table x as " +
                "(select timestamp_sequence(400000000000, 500000000) as k," +
                " cast(x as byte) i8," +
                " cast(x as short) i16," +
                " cast(x as int) i32," +
                " x i64," +
                " cast(x as float) f32," +
                " cast(x as double) f64 " +
                " from long_sequence(" + N_SIMD_WITH_SCALAR_TAIL + ")) timestamp(k)";
        FilterGenerator gen = new FilterGenerator()
                .withAnyOf("i8", "i16", "i32", "i64", "f32", "f64")
                .withComparisonOperator()
                .withAnyOf(String.valueOf(boundary));
        assertGeneratedQueryNotNull("select * from x", ddl, gen);
    }

    @Test
    public void testConstantColumnArithmetics() throws Exception {
        final String ddl = "create table x as " +
                "(select timestamp_sequence(400000000000, 500000000) as k," +
                " rnd_byte() i8," +
                " rnd_short() i16," +
                " rnd_int() i32," +
                " rnd_long() i64," +
                " rnd_float() f32," +
                " rnd_double() f64 " +
                " from long_sequence(" + N_SIMD_WITH_SCALAR_TAIL + ")) timestamp(k)";
        FilterGenerator gen = new FilterGenerator()
                .withOptionalNegation().withAnyOf("i8", "i16", "i32", "i64")
                .withArithmeticOperator()
                .withAnyOf("3", "-3.5")
                .withAnyOf(" + ")
                .withAnyOf("42.5", "-42")
                .withArithmeticOperator()
                .withOptionalNegation().withAnyOf("f32", "f64")
                .withAnyOf(" > 1");
        assertGeneratedQueryNotNull("select * from x", ddl, gen);
    }

    @Test
    public void testCount() throws Exception {
        final String query = "select count() from x where price > 0 and sym = 'HBC'";
        final String ddl = "create table x as " +
                "(select rnd_symbol('ABB','HBC','DXR') sym, \n" +
                " rnd_double() price, \n" +
                " timestamp_sequence(172800000000, 360000000) ts \n" +
                "from long_sequence(" + N_SIMD_WITH_SCALAR_TAIL + ")) timestamp (ts)";
        assertQueryNotNull(query, ddl);
    }

    @Test
    public void testDate() throws Exception {
        final String query = "select * from x where d1 != d2";
        final String ddl = "create table x as " +
                "(select timestamp_sequence(400000000000, 500000000) as k," +
                " rnd_date(to_date('2020', 'yyyy'), to_date('2021', 'yyyy'), 0) d1," +
                " rnd_date(to_date('2020', 'yyyy'), to_date('2021', 'yyyy'), 0) d2" +
                " from long_sequence(" + N_SIMD_WITH_SCALAR_TAIL + ")) timestamp(k)";
        assertQueryNotNull(query, ddl);
    }

    @Test
    public void testDateNull() throws Exception {
        final String query = "select * from x where d <> null";
        final String ddl = "create table x as " +
                "(select timestamp_sequence(400000000000, 500000000) as k," +
                " rnd_date(to_date('2020', 'yyyy'), to_date('2021', 'yyyy'), 5) d" +
                " from long_sequence(" + N_SIMD_WITH_SCALAR_TAIL + ")) timestamp(k)";
        assertQueryNullable(query, ddl);
    }

    @Test
    public void testGeoHashConstant() throws Exception {
        final String query = "select * from x " +
                "where geo8 != ##1001 and geo16 != ##100110011001 and geo32 != ##1001100110011001 and geo64 != ##10011001100110011001100110011001";
        final String ddl = "create table x as " +
                "(select timestamp_sequence(400000000000, 500000000) as k," +
                " rnd_geohash(4) geo8," +
                " rnd_geohash(12) geo16," +
                " rnd_geohash(16) geo32," +
                " rnd_geohash(32) geo64" +
                " from long_sequence(" + N_SIMD_WITH_SCALAR_TAIL + ")) timestamp(k)";
        assertQueryNotNull(query, ddl);
    }

    @Test
    public void testGeoHashNull() throws Exception {
        final String query = "select * from x where geo8 <> null or geo16 <> null or geo32 <> null or geo64 <> null";
        final String ddl = "create table x as " +
                "(select timestamp_sequence(400000000000, 500000000) as k," +
                " rnd_geohash(4) geo8," +
                " rnd_geohash(15) geo16," +
                " rnd_geohash(16) geo32," +
                " rnd_geohash(40) geo64" +
                " from long_sequence(" + N_SIMD_WITH_SCALAR_TAIL + ")) timestamp(k)";
        assertQueryNotNull(query, ddl);
    }

    @Test
    public void testGeoHashValue() throws Exception {
        final String query = "select * from x where geo8a = geo8b";
        final String ddl = "create table x as " +
                "(select timestamp_sequence(400000000000, 500000000) as k," +
                " rnd_geohash(4) geo8a," +
                " rnd_geohash(4) geo8b" +
                " from long_sequence(" + N_SIMD_WITH_SCALAR_TAIL + ")) timestamp(k)";
        assertQueryNotNull(query, ddl);
    }

    @Test
    public void testGroupBy() throws Exception {
        // We don't want parallel GROUP BY to kick in, so we cast string column to symbol to avoid that.
        final String query = "select str::symbol, sum(price)/count() from x where price > 0";
        final String ddl = "create table x as " +
                "(select rnd_str('ABB','HBC','DXR') str, \n" +
                " rnd_double() price, \n" +
                " timestamp_sequence(172800000000, 360000000) ts \n" +
                "from long_sequence(" + N_SIMD_WITH_SCALAR_TAIL + ")) timestamp (ts)";
        assertQueryNotNull(query, ddl);
    }

    @Test
    public void testHugeFilter() throws Exception {
        final int N = 682; // depends on memory configuration for a jit IR
        final String ddl = "create table x as " +
                "(select timestamp_sequence(400000000000, 500000000) as k," +
                " rnd_long() i64 " +
                " from long_sequence(" + N_SIMD_WITH_SCALAR_TAIL + ")) timestamp(k)";

        FilterGenerator gen = new FilterGenerator();
        for (int i = 0; i < N; i++) {
            if (i > 0) {
                gen.withAnyOf(" and ");
            }
            gen.withAnyOf("i64 != 0");
        }
        assertGeneratedQueryNotNull("select * from x", ddl, gen);
    }

    @Test
    public void testIntConstantColumnComparisonBoundaryMatch() throws Exception {
        final int boundary = 101;
        Assert.assertTrue("boundary should be within the range", N_SIMD_WITH_SCALAR_TAIL > boundary);
        final String ddl = "create table x as " +
                "(select timestamp_sequence(400000000000, 500000000) as k," +
                " cast(x as byte) i8," +
                " cast(x as short) i16," +
                " cast(x as int) i32," +
                " x i64," +
                " cast(x as float) f32," +
                " cast(x as double) f64 " +
                " from long_sequence(" + N_SIMD_WITH_SCALAR_TAIL + ")) timestamp(k)";
        FilterGenerator gen = new FilterGenerator()
                .withAnyOf(String.valueOf(boundary))
                .withComparisonOperator()
                .withAnyOf("i8", "i16", "i32", "i64", "f32", "f64");
        assertGeneratedQueryNotNull("select * from x", ddl, gen);
    }

    @Test
    public void testIntFloatColumnsComparison() throws Exception {
        final String ddl = "create table x as " +
                "(select timestamp_sequence(400000000000, 500000000) as k," +
                " rnd_byte() i8," +
                " rnd_short() i16," +
                " rnd_int() i32," +
                " rnd_long() i64," +
                " rnd_float() f32," +
                " rnd_double() f64 " +
                " from long_sequence(" + N_SIMD_WITH_SCALAR_TAIL + ")) timestamp(k)";
        FilterGenerator gen = new FilterGenerator()
                .withOptionalNegation().withAnyOf("i8", "i16", "i32", "i64")
                .withComparisonOperator()
                .withOptionalNegation().withAnyOf("f32", "f64");
        assertGeneratedQueryNotNull("select * from x", ddl, gen);
    }

    @Test
    public void testIntFloatColumnsComparisonFilterOutNulls() throws Exception {
        final String ddl = "create table x as " +
                "(select timestamp_sequence(400000000000, 500000000) as k," +
                " rnd_int(-10, 10, 10) i32," +
                " rnd_long(-10, 10, 10) i64," +
                " rnd_float(10) f32," +
                " rnd_double(10) f64 " +
                " from long_sequence(" + N_SIMD_WITH_SCALAR_TAIL + ")) timestamp(k)";
        FilterGenerator gen = new FilterGenerator()
                .withOptionalNegation().withAnyOf("i32", "i64")
                .withComparisonOperator()
                .withOptionalNegation().withAnyOf("f32", "f64");
        assertGeneratedQueryNullable("select * from x", ddl, gen);
    }

    @Test
    public void testInterval() throws Exception {
        final String query = "select * from x where k in '2021-11-29' and i32 > 0";
        final String ddl = "create table x as " +
                "(select timestamp_sequence(to_timestamp('2021-11-29T10:00:00', 'yyyy-MM-ddTHH:mm:ss'), 500000000) as k," +
                " rnd_int() i32" +
                " from long_sequence(" + N_SIMD_WITH_SCALAR_TAIL + ")) timestamp(k)";
        assertQueryNotNull(query, ddl);
    }

    @Test
    public void testNullComparison() throws Exception {
        final String ddl = "create table x as " +
                "(select timestamp_sequence(400000000000, 500000000) as k," +
                " rnd_int(-10, 10, 10) i32," +
                " rnd_long(-10, 10, 10) i64," +
                " rnd_float(10) f32," +
                " rnd_double(10) f64 " +
                " from long_sequence(" + N_SIMD_WITH_SCALAR_TAIL + ")) timestamp(k)";
        FilterGenerator gen = new FilterGenerator()
                .withOptionalNegation().withAnyOf("i32", "i64")
                .withAnyOf(" = ", " <> ")
                .withAnyOf("null")
                .withBooleanOperator()
                .withOptionalNegation().withAnyOf("f32", "f64")
                .withAnyOf(" = ", " <> ")
                .withAnyOf("null");
        assertGeneratedQueryNullable("select * from x", ddl, gen);
    }

    @Test
    public void testNullValueComparison() throws Exception {
        final String ddl = "create table x as " +
                "(select timestamp_sequence(400000000000, 500000000) as k," +
                " rnd_int(-10, 10, 10) i32," +
                " rnd_long(-10, 10, 10) i64," +
                " rnd_float(10) f32," +
                " rnd_double(10) f64 " +
                " from long_sequence(" + N_SIMD_WITH_SCALAR_TAIL + ")) timestamp(k)";
        FilterGenerator gen = new FilterGenerator()
                .withAnyOf("i32", "i64", "f32", "f64")
                .withComparisonOperator()
                .withAnyOf("1");
        assertGeneratedQueryNullable("select * from x", ddl, gen);
    }

    @Test
    public void testOrderByAsc() throws Exception {
        testOrderBy("order by ts asc");
    }

    @Test
    public void testOrderByDesc() throws Exception {
        testOrderBy("order by ts desc");
    }

    @Test
    public void testSymbolKnownConstant() throws Exception {
        // The column order is important here, since we want
        // query and table column indexes to be different.
        final String query = "select price, sym from x where sym = 'HBC' or sym = 'DXR'";
        final String ddl = "create table x as " +
                "(select rnd_symbol('ABB','HBC','DXR') sym, \n" +
                " rnd_double() price, \n" +
                " timestamp_sequence(172800000000, 360000000) ts \n" +
                "from long_sequence(" + N_SIMD_WITH_SCALAR_TAIL + ")) timestamp (ts)";
        assertQueryNotNull(query, ddl);
    }

    @Test
    public void testSymbolNull() throws Exception {
        final String query = "select * from x where sym <> null";
        final String ddl = "create table x as " +
                "(select timestamp_sequence(400000000000, 500000000) as k," +
                " rnd_symbol(10,1,3,5) sym" +
                " from long_sequence(" + N_SIMD_WITH_SCALAR_TAIL + ")) timestamp(k)";
        assertQueryNullable(query, ddl);
    }

    @Test
    public void testTimestampComparison() throws Exception {
        final String query = "select * from x where t1 != t2";
        final String ddl = "create table x as " +
                "(select timestamp_sequence(400000000000, 500000000) as k," +
                " rnd_timestamp(to_timestamp('2020', 'yyyy'), to_timestamp('2021', 'yyyy'), 0) t1," +
                " rnd_timestamp(to_timestamp('2020', 'yyyy'), to_timestamp('2021', 'yyyy'), 0) t2" +
                " from long_sequence(" + N_SIMD_WITH_SCALAR_TAIL + ")) timestamp(k)";
        assertQueryNotNull(query, ddl);
    }

    @Test
    public void testTimestampNull() throws Exception {
        final String query = "select * from x where t <> null";
        final String ddl = "create table x as " +
                "(select timestamp_sequence(400000000000, 500000000) as k," +
                " rnd_timestamp(to_timestamp('2020', 'yyyy'), to_timestamp('2021', 'yyyy'), 5) t" +
                " from long_sequence(" + N_SIMD_WITH_SCALAR_TAIL + ")) timestamp(k)";
        assertQueryNullable(query, ddl);
    }

    @Test
    public void testTimestampNullValueComparison() throws Exception {
        final String query = "select * from x where ts >= 0";
        final String ddl = "create table x as " +
                "(select case when x < 10 then cast(NULL as TIMESTAMP) else cast(x as TIMESTAMP) end ts" +
                " from long_sequence(" + N_SIMD_WITH_SCALAR_TAIL + "))";
        assertQueryNullable(query, ddl);
    }

    @Test
    public void testUuidConstantComparison() throws Exception {
        final String ddl = "create table x as " +
                "(select timestamp_sequence(400000000000, 500000000) as k," +
                " rnd_uuid4() uuid1, " +
                " rnd_uuid4() uuid2 " +
                " from long_sequence(" + N_SIMD_WITH_SCALAR_TAIL + ")) timestamp(k)";
        FilterGenerator gen = new FilterGenerator()
                .withAnyOf("uuid1", "uuid2")
                .withEqualityOperator()
                .withAnyOf("'22222222-2222-2222-2222-222222222222'", "'33333333-3333-3333-3333-333333333333'")
                .withBooleanOperator()
                .withOptionalNot()
                .withAnyOf("uuid1", "uuid2")
                .withEqualityOperator()
                .withAnyOf("'22222222-2222-2222-2222-222222222222'", "'33333333-3333-3333-3333-333333333333'");
        assertGeneratedQueryNullable("select * from x", ddl, gen);
    }

    @Test
    public void testUuidConstantIntMixedComparison() throws Exception {
        final String ddl = "create table x as " +
                "(select timestamp_sequence(400000000000, 500000000) as k," +
                " rnd_int() int, " +
                " rnd_uuid4() uuid " +
                " from long_sequence(" + N_SIMD_WITH_SCALAR_TAIL + ")) timestamp(k)";
        FilterGenerator gen = new FilterGenerator()
                .withAnyOf("int")
                .withEqualityOperator()
                .withAnyOf("3", "-1", "null")
                .withBooleanOperator()
                .withOptionalNot()
                .withAnyOf("uuid")
                .withEqualityOperator()
                .withAnyOf("'22222222-2222-2222-2222-222222222222'", "null");
        assertGeneratedQueryNullable("select * from x", ddl, gen);
    }

    @Test
    public void testUuidNullComparison() throws Exception {
        final String ddl = "create table x as " +
                "(select timestamp_sequence(400000000000, 500000000) as k," +
                " rnd_uuid4() uuid1, " +
                " rnd_uuid4() uuid2 " +
                " from long_sequence(" + N_SIMD_WITH_SCALAR_TAIL + ")) timestamp(k)";
        FilterGenerator gen = new FilterGenerator()
                .withAnyOf("uuid1", "uuid2")
                .withEqualityOperator()
                .withAnyOf("null")
                .withBooleanOperator()
                .withAnyOf("uuid1", "uuid2")
                .withEqualityOperator()
                .withAnyOf("null");
        assertGeneratedQueryNullable("select * from x", ddl, gen);
    }

    @Test
<<<<<<< HEAD
    public void testStringNullComparisonStr() throws Exception {
        final String query = "select * from x where string_value = null";
        final String ddl = "create table x as (select" +
                " timestamp_sequence(400000000000, 500000000) as k," +
                " rnd_str(2, 1, 5, 3) string_value" +
                " from long_sequence(10)) timestamp(k)";

        assertQueryNullable(query, ddl);
    }

    @Test
    public void testStringNullComparisonBin() throws Exception {
        final String query = "select * from x where binary_value = null";

        final String ddl = "create table x as (select" +
                " timestamp_sequence(400000000000, 500000000) as k," +
                " rnd_bin(1, 32, 3) binary_value" +
                " from long_sequence(10)) timestamp(k)";
        assertQueryNullable(query, ddl);
    }

    @Test
    public void testStringNullComparison() throws Exception {
=======
    public void testVarSizeNullComparison() throws Exception {
>>>>>>> a077bee5
        final String ddl = "create table x as (select" +
                " x," +
                " timestamp_sequence(400000000000, 500000000) as k," +
                " rnd_str(2, 1, 5, 3) string_value," +
                " rnd_varchar(1, 5, 3) varchar_value," +
                " rnd_bin(1, 32, 3) binary_value" +
                " from long_sequence(10)) timestamp(k)";
        final FilterGenerator gen = new FilterGenerator()
                .withAnyOf("string_value", "varchar_value", "binary_value")
                .withEqualityOperator()
                .withAnyOf("null")
                .withBooleanOperator()
                .withAnyOf("string_value", "varchar_value", "binary_value")
                .withEqualityOperator()
                .withAnyOf("null");
        assertGeneratedQueryNullable("select * from x", ddl, gen);
    }

    @Test
    public void testVarcharNullComparison() throws Exception {
        final String ddl = "create table x as (select" +
                " x," +
                " timestamp_sequence(400000000000, 500000000) as k," +
                " rnd_varchar(1, 5, 3) varchar_value" +
                " from long_sequence(1000)) timestamp(k)";
        final FilterGenerator gen = new FilterGenerator()
                .withAnyOf("varchar_value")
                .withEqualityOperator()
                .withAnyOf("null");
        assertGeneratedQueryNullable("select * from x", ddl, gen);
    }

    private void assertGeneratedQuery(CharSequence baseQuery, CharSequence ddl, FilterGenerator gen, boolean notNull) throws Exception {
        assertMemoryLeak(() -> {
            if (ddl != null) {
                ddl(ddl);
            }

            long maxSize = 0;
            List<String> filters = gen.generate();
            LOG.info().$("generated ").$(filters.size()).$(" filter expressions for base query: ").$(baseQuery).$();
            Assert.assertFalse(filters.isEmpty());
            for (String filter : filters) {
                long size = runQuery(baseQuery + " where " + filter);
                maxSize = Math.max(maxSize, size);

                assertJitQuery(baseQuery + " where " + filter, notNull);
            }
            Assert.assertTrue("at least one query is expected to return rows", maxSize > 0);
        });
    }

    private void assertGeneratedQueryNotNull(CharSequence baseQuery, CharSequence ddl, FilterGenerator gen) throws Exception {
        assertGeneratedQuery(baseQuery, ddl, gen, true);
    }

    private void assertGeneratedQueryNullable(CharSequence baseQuery, CharSequence ddl, FilterGenerator gen) throws Exception {
        assertGeneratedQuery(baseQuery, ddl, gen, false);
    }

    private void assertJitQuery(CharSequence query, boolean notNull) throws SqlException {
        sqlExecutionContext.setJitMode(SqlJitMode.JIT_MODE_FORCE_SCALAR);
        runJitQuery(query);
        TestUtils.assertEquals("[scalar mode] result mismatch for query: " + query, sink, jitSink);

        sqlExecutionContext.setJitMode(SqlJitMode.JIT_MODE_ENABLED);
        runJitQuery(query);
        TestUtils.assertEquals("[vectorized mode] result mismatch for query: " + query, sink, jitSink);

        // At the moment, there is no way for users to disable null checks in the
        // JIT compiler output. Yet, we want to test this part of the compiler.
        if (notNull) {
            sqlExecutionContext.setJitMode(SqlJitMode.JIT_MODE_FORCE_SCALAR);
            runJitQuery(query);
            TestUtils.assertEquals("[scalar mode, not null] result mismatch for query: " + query, sink, jitSink);

            sqlExecutionContext.setJitMode(SqlJitMode.JIT_MODE_ENABLED);
            runJitQuery(query);
            TestUtils.assertEquals("[vectorized mode, not null] result mismatch for query: " + query, sink, jitSink);
        }
    }

    private void assertQuery(CharSequence query, CharSequence ddl, boolean notNull) throws Exception {
        assertMemoryLeak(() -> {
            if (ddl != null) {
                ddl(ddl);
            }

            long size = runQuery(query);
            Assert.assertTrue("query is expected to return rows", size > 0);

            assertJitQuery(query, notNull);
        });
    }

    private void assertQueryNotNull(CharSequence query, CharSequence ddl) throws Exception {
        assertQuery(query, ddl, false);
    }

    private void assertQueryNullable(CharSequence query, CharSequence ddl) throws Exception {
        assertQuery(query, ddl, true);
    }

    private void runJitQuery(CharSequence query) throws SqlException {
        try (final RecordCursorFactory factory = select(query)) {
            Assert.assertTrue("JIT was not enabled for query: " + query, factory.usesCompiledFilter());
            try (RecordCursor cursor = factory.getCursor(sqlExecutionContext)) {
                RecordMetadata metadata = factory.getMetadata();
                CursorPrinter.println(cursor, metadata, jitSink);
            }
        }
    }

    private long runQuery(CharSequence query) throws SqlException {
        long resultSize;

        sqlExecutionContext.setJitMode(SqlJitMode.JIT_MODE_DISABLED);
        try (RecordCursorFactory factory = select(query)) {
            Assert.assertFalse("JIT was enabled for query: " + query, factory.usesCompiledFilter());
            try (CountingRecordCursor cursor = new CountingRecordCursor(factory.getCursor(sqlExecutionContext))) {
                println(factory, cursor);
                resultSize = cursor.count();
            }
        }

        return resultSize;
    }

    private void testOrderBy(String orderByClause) throws Exception {
        final String query = "select * from x where price > 0 " + orderByClause;
        final String ddl = "create table x as " +
                "(select rnd_symbol('ABB','HBC','DXR') sym, \n" +
                " rnd_double() price, \n" +
                " timestamp_sequence(172800000000, 360000000) ts \n" +
                "from long_sequence(" + N_SIMD_WITH_SCALAR_TAIL + ")) timestamp (ts)";
        assertQueryNotNull(query, ddl);
    }

    private static class CountingRecordCursor implements RecordCursor {

        private final RecordCursor delegate;
        private long count;

        public CountingRecordCursor(RecordCursor delegate) {
            this.delegate = delegate;
        }

        @Override
        public void close() {
            delegate.close();
        }

        public long count() {
            return count;
        }

        @Override
        public Record getRecord() {
            return delegate.getRecord();
        }

        @Override
        public Record getRecordB() {
            return delegate.getRecordB();
        }

        @Override
        public SymbolTable getSymbolTable(int columnIndex) {
            return delegate.getSymbolTable(columnIndex);
        }

        @Override
        public boolean hasNext() {
            boolean hasNext = delegate.hasNext();
            if (hasNext) {
                count++;
            }
            return hasNext;
        }

        @Override
        public SymbolTable newSymbolTable(int columnIndex) {
            return delegate.newSymbolTable(columnIndex);
        }

        @Override
        public void recordAt(Record record, long atRowId) {
            delegate.recordAt(record, atRowId);
        }

        @Override
        public long size() {
            return delegate.size();
        }

        @Override
        public void toTop() {
            delegate.toTop();
        }
    }

    private static class FilterGenerator {

        private static final String[] ARITHMETIC_OPERATORS = new String[]{" + ", " - ", " * ", " / "};
        private static final String[] BOOLEAN_OPERATORS = new String[]{" and ", " or "};
        private static final String[] COMPARISON_OPERATORS = new String[]{" = ", " != ", " > ", " >= ", " < ", " <= "};
        private static final String[] EQUALITY_OPERATORS = new String[]{" = ", " != ", " <> "};
        private static final String[] OPTIONAL_NEGATION = new String[]{"", "-"};
        private static final String[] OPTIONAL_NOT = new String[]{"", " not "};
        private final List<String[]> filterParts = new ArrayList<>();

        /**
         * Generates a simple cartesian product of the given filter expression parts.
         * <p>
         * The algorithm originates from Generating All n-tuple, of The Art Of Computer
         * Programming by Knuth.
         */
        public List<String> generate() {
            if (filterParts.isEmpty()) {
                return Collections.emptyList();
            }

            int combinations = 1;
            for (String[] parts : filterParts) {
                combinations *= parts.length;
            }

            final List<String> filters = new ArrayList<>();
            final StringBuilder sb = new StringBuilder();

            for (int i = 0; i < combinations; i++) {
                int j = 1;
                for (String[] parts : filterParts) {
                    sb.append(parts[(i / j) % parts.length]);
                    j *= parts.length;
                }
                filters.add(sb.toString());
                sb.setLength(0);
            }
            return filters;
        }

        public FilterGenerator withAnyOf(String... parts) {
            filterParts.add(parts);
            return this;
        }

        public FilterGenerator withArithmeticOperator() {
            filterParts.add(ARITHMETIC_OPERATORS);
            return this;
        }

        public FilterGenerator withBooleanOperator() {
            filterParts.add(BOOLEAN_OPERATORS);
            return this;
        }

        public FilterGenerator withComparisonOperator() {
            filterParts.add(COMPARISON_OPERATORS);
            return this;
        }

        public FilterGenerator withEqualityOperator() {
            filterParts.add(EQUALITY_OPERATORS);
            return this;
        }

        public FilterGenerator withOptionalNegation() {
            filterParts.add(OPTIONAL_NEGATION);
            return this;
        }

        public FilterGenerator withOptionalNot() {
            filterParts.add(OPTIONAL_NOT);
            return this;
        }
    }
}<|MERGE_RESOLUTION|>--- conflicted
+++ resolved
@@ -545,40 +545,14 @@
     }
 
     @Test
-<<<<<<< HEAD
-    public void testStringNullComparisonStr() throws Exception {
-        final String query = "select * from x where string_value = null";
-        final String ddl = "create table x as (select" +
-                " timestamp_sequence(400000000000, 500000000) as k," +
-                " rnd_str(2, 1, 5, 3) string_value" +
-                " from long_sequence(10)) timestamp(k)";
-
-        assertQueryNullable(query, ddl);
-    }
-
-    @Test
-    public void testStringNullComparisonBin() throws Exception {
-        final String query = "select * from x where binary_value = null";
-
-        final String ddl = "create table x as (select" +
-                " timestamp_sequence(400000000000, 500000000) as k," +
-                " rnd_bin(1, 32, 3) binary_value" +
-                " from long_sequence(10)) timestamp(k)";
-        assertQueryNullable(query, ddl);
-    }
-
-    @Test
-    public void testStringNullComparison() throws Exception {
-=======
     public void testVarSizeNullComparison() throws Exception {
->>>>>>> a077bee5
         final String ddl = "create table x as (select" +
                 " x," +
                 " timestamp_sequence(400000000000, 500000000) as k," +
                 " rnd_str(2, 1, 5, 3) string_value," +
                 " rnd_varchar(1, 5, 3) varchar_value," +
                 " rnd_bin(1, 32, 3) binary_value" +
-                " from long_sequence(10)) timestamp(k)";
+                " from long_sequence(1000)) timestamp(k)";
         final FilterGenerator gen = new FilterGenerator()
                 .withAnyOf("string_value", "varchar_value", "binary_value")
                 .withEqualityOperator()
