/*******************************************************************************
 *     ___                  _   ____  ____
 *    / _ \ _   _  ___  ___| |_|  _ \| __ )
 *   | | | | | | |/ _ \/ __| __| | | |  _ \
 *   | |_| | |_| |  __/\__ \ |_| |_| | |_) |
 *    \__\_\\__,_|\___||___/\__|____/|____/
 *
 *  Copyright (c) 2014-2019 Appsicle
 *  Copyright (c) 2019-2023 QuestDB
 *
 *  Licensed under the Apache License, Version 2.0 (the "License");
 *  you may not use this file except in compliance with the License.
 *  You may obtain a copy of the License at
 *
 *  http://www.apache.org/licenses/LICENSE-2.0
 *
 *  Unless required by applicable law or agreed to in writing, software
 *  distributed under the License is distributed on an "AS IS" BASIS,
 *  WITHOUT WARRANTIES OR CONDITIONS OF ANY KIND, either express or implied.
 *  See the License for the specific language governing permissions and
 *  limitations under the License.
 *
 ******************************************************************************/

package io.questdb;

import io.questdb.cairo.*;
import io.questdb.cairo.sql.SqlExecutionCircuitBreakerConfiguration;
import io.questdb.cutlass.http.*;
import io.questdb.cutlass.http.processors.JsonQueryProcessorConfiguration;
import io.questdb.cutlass.http.processors.StaticContentProcessorConfiguration;
import io.questdb.cutlass.json.JsonException;
import io.questdb.cutlass.json.JsonLexer;
import io.questdb.cutlass.line.*;
import io.questdb.cutlass.line.tcp.LineTcpReceiverConfiguration;
import io.questdb.cutlass.line.tcp.LineTcpReceiverConfigurationHelper;
import io.questdb.cutlass.line.udp.LineUdpReceiverConfiguration;
import io.questdb.cutlass.pgwire.PGWireConfiguration;
import io.questdb.cutlass.text.CsvFileIndexer;
import io.questdb.cutlass.text.TextConfiguration;
import io.questdb.cutlass.text.types.InputFormatConfiguration;
import io.questdb.log.Log;
import io.questdb.metrics.MetricsConfiguration;
import io.questdb.mp.WorkerPoolConfiguration;
import io.questdb.network.*;
import io.questdb.std.*;
import io.questdb.std.datetime.DateFormat;
import io.questdb.std.datetime.DateLocale;
import io.questdb.std.datetime.DateLocaleFactory;
import io.questdb.std.datetime.microtime.*;
import io.questdb.std.datetime.millitime.DateFormatFactory;
import io.questdb.std.datetime.millitime.Dates;
import io.questdb.std.datetime.millitime.MillisecondClock;
import io.questdb.std.datetime.millitime.MillisecondClockImpl;
import io.questdb.std.str.Path;
import io.questdb.std.str.StringSink;
import org.jetbrains.annotations.NotNull;
import org.jetbrains.annotations.Nullable;

import java.io.File;
import java.io.IOException;
import java.util.*;
import java.util.concurrent.atomic.AtomicLong;
import java.util.function.LongSupplier;

public class PropServerConfiguration implements ServerConfiguration {

    public static final long COMMIT_INTERVAL_DEFAULT = 2000;
    public static final String CONFIG_DIRECTORY = "conf";
    public static final String DB_DIRECTORY = "db";
    public static final String SNAPSHOT_DIRECTORY = "snapshot";
    public static final String TMP_DIRECTORY = "tmp";
    private static final LowerCaseCharSequenceIntHashMap WRITE_FO_OPTS = new LowerCaseCharSequenceIntHashMap();
    private final DateFormat backupDirTimestampFormat;
    private final int backupMkdirMode;
    private final String backupRoot;
    private final CharSequence backupTempDirName;
    private final int binaryEncodingMaxLength;
    private final BuildInformation buildInformation;
    private final boolean cairoAttachPartitionCopy;
    private final String cairoAttachPartitionSuffix;
    private final CairoConfiguration cairoConfiguration = new PropCairoConfiguration();
    private final int cairoMaxCrashFiles;
    private final int cairoPageFrameReduceColumnListCapacity;
    private final int cairoPageFrameReduceQueueCapacity;
    private final int cairoPageFrameReduceRowIdListCapacity;
    private final int cairoPageFrameReduceShardCount;
    private final int cairoSQLCopyIdSupplier;
    private final int cairoSqlCopyLogRetentionDays;
    private final int cairoSqlCopyQueueCapacity;
    private final String cairoSqlCopyRoot;
    private final String cairoSqlCopyWorkRoot;
    private final long cairoTableRegistryAutoReloadFrequency;
    private final int cairoTableRegistryCompactionThreshold;
    private final PropSqlExecutionCircuitBreakerConfiguration circuitBreakerConfiguration = new PropSqlExecutionCircuitBreakerConfiguration();
    private final int circuitBreakerThrottle;
    private final long circuitBreakerTimeout;
    private final int columnIndexerQueueCapacity;
    private final int columnPurgeQueueCapacity;
    private final long columnPurgeRetryDelay;
    private final long columnPurgeRetryDelayLimit;
    private final double columnPurgeRetryDelayMultiplier;
    private final int columnPurgeTaskPoolCapacity;
    private final int commitMode;
    private final String confRoot;
    private final int connectionPoolInitialCapacity;
    private final int connectionStringPoolCapacity;
    private final int createAsSelectRetryCount;
    private final int dateAdapterPoolCapacity;
    private final String dbDirectory;
    private final CharSequence defaultMapType;
    private final boolean defaultSymbolCacheFlag;
    private final int defaultSymbolCapacity;
    private final int detachedMkdirMode;
    private final int fileOperationRetryCount;
    private final FilesFacade filesFacade;
    private final FactoryProviderFactory fpf;
    private final boolean httpAllowDeflateBeforeSend;
    private final PropHttpContextConfiguration httpContextConfiguration = new PropHttpContextConfiguration();
    private final boolean httpFrozenClock;
    private final boolean httpHealthCheckAuthRequired;
    private final IODispatcherConfiguration httpIODispatcherConfiguration = new PropHttpIODispatcherConfiguration();
    private final PropHttpMinIODispatcherConfiguration httpMinIODispatcherConfiguration = new PropHttpMinIODispatcherConfiguration();
    private final PropHttpMinServerConfiguration httpMinServerConfiguration = new PropHttpMinServerConfiguration();
    private final boolean httpMinServerEnabled;
    private final boolean httpNetConnectionHint;
    private final boolean httpPessimisticHealthCheckEnabled;
    private final boolean httpReadOnlySecurityContext;
    private final HttpServerConfiguration httpServerConfiguration = new PropHttpServerConfiguration();
    private final boolean httpServerEnabled;
    private final boolean httpServerKeepAlive;
    private final int httpSqlCacheBlockCount;
    private final boolean httpSqlCacheEnabled;
    private final int httpSqlCacheRowCount;
    private final boolean httpStaticAuthRequired;
    private final WaitProcessorConfiguration httpWaitProcessorConfiguration = new PropWaitProcessorConfiguration();
    private final int[] httpWorkerAffinity;
    private final int httpWorkerCount;
    private final boolean httpWorkerHaltOnError;
    private final long httpWorkerSleepThreshold;
    private final long httpWorkerSleepTimeout;
    private final long httpWorkerYieldThreshold;
    private final long idleCheckInterval;
    private final boolean ilpAutoCreateNewColumns;
    private final boolean ilpAutoCreateNewTables;
    private final int inactiveReaderMaxOpenPartitions;
    private final long inactiveReaderTTL;
    private final long inactiveWalWriterTTL;
    private final long inactiveWriterTTL;
    private final CharSequence indexFileName;
    private final int indexValueBlockSize;
    private final InputFormatConfiguration inputFormatConfiguration;
    private final long instanceHashHi;
    private final long instanceHashLo;
    private final boolean interruptOnClosedConnection;
    private final boolean ioURingEnabled;
    private final boolean isReadOnlyInstance;
    private final int jsonCacheLimit;
    private final int jsonCacheSize;
    private final JsonQueryProcessorConfiguration jsonQueryProcessorConfiguration = new PropJsonQueryProcessorConfiguration();
    private final String keepAliveHeader;
    private final int latestByQueueCapacity;
    private final String lineTcpAuthDB;
    private final boolean lineTcpEnabled;
    private final WorkerPoolConfiguration lineTcpIOWorkerPoolConfiguration = new PropLineTcpIOWorkerPoolConfiguration();
    private final LineTcpReceiverConfiguration lineTcpReceiverConfiguration = new PropLineTcpReceiverConfiguration();
    private final IODispatcherConfiguration lineTcpReceiverDispatcherConfiguration = new PropLineTcpReceiverIODispatcherConfiguration();
    private final WorkerPoolConfiguration lineTcpWriterWorkerPoolConfiguration = new PropLineTcpWriterWorkerPoolConfiguration();
    private final int lineUdpCommitMode;
    private final int lineUdpCommitRate;
    private final boolean lineUdpEnabled;
    private final int lineUdpGroupIPv4Address;
    private final int lineUdpMsgBufferSize;
    private final int lineUdpMsgCount;
    private final boolean lineUdpOwnThread;
    private final int lineUdpOwnThreadAffinity;
    private final int lineUdpReceiveBufferSize;
    private final LineUdpReceiverConfiguration lineUdpReceiverConfiguration = new PropLineUdpReceiverConfiguration();
    private final LineTimestampAdapter lineUdpTimestampAdapter;
    private final boolean lineUdpUnicast;
    private final DateLocale locale;
    private final Log log;
    private final int maxFileNameLength;
    private final long maxHttpQueryResponseRowLimit;
    private final double maxRequiredDelimiterStdDev;
    private final double maxRequiredLineLengthStdDev;
    private final long maxRerunWaitCapMs;
    private final int maxSwapFileCount;
    private final int maxUncommittedRows;
    private final int metadataStringPoolCapacity;
    private final MetricsConfiguration metricsConfiguration = new PropMetricsConfiguration();
    private final boolean metricsEnabled;
    private final int mkdirMode;
    private final int multipartHeaderBufferSize;
    private final long multipartIdleSpinCount;
    private final int o3CallbackQueueCapacity;
    private final int o3ColumnMemorySize;
    private final int o3CopyQueueCapacity;
    private final int o3LagCalculationWindowsSize;
    private final int o3LastPartitionMaxSplits;
    private final long o3MaxLag;
    private final long o3MinLagUs;
    private final int o3OpenColumnQueueCapacity;
    private final int o3PartitionPurgeListCapacity;
    private final int o3PartitionQueueCapacity;
    private final long o3PartitionSplitMinSize;
    private final int o3PurgeDiscoveryQueueCapacity;
    private final boolean o3QuickSortEnabled;
    private final int parallelIndexThreshold;
    private final boolean parallelIndexingEnabled;
    private final boolean pgEnabled;
    private final PGWireConfiguration pgWireConfiguration = new PropPGWireConfiguration();
    private final PropPGWireDispatcherConfiguration propPGWireDispatcherConfiguration = new PropPGWireDispatcherConfiguration();
    private final String publicDirectory;
    private final int queryCacheEventQueueCapacity;
    private final int readerPoolMaxSegments;
    private final int recvBufferSize;
    private final int repeatMigrationFromVersion;
    private final int requestHeaderBufferSize;
    private final double rerunExponentialWaitMultiplier;
    private final int rerunInitialWaitQueueSize;
    private final int rerunMaxProcessingQueueSize;
    private final int rndFunctionMemoryMaxPages;
    private final int rndFunctionMemoryPageSize;
    private final int rollBufferLimit;
    private final int rollBufferSize;
    private final String root;
    private final int sampleByIndexSearchPageSize;
    private final int sendBufferSize;
    private final int[] sharedWorkerAffinity;
    private final int sharedWorkerCount;
    private final boolean sharedWorkerHaltOnError;
    private final WorkerPoolConfiguration sharedWorkerPoolConfiguration = new PropWorkerPoolConfiguration();
    private final long sharedWorkerSleepThreshold;
    private final long sharedWorkerSleepTimeout;
    private final long sharedWorkerYieldThreshold;
    private final boolean simulateCrashEnabled;
    private final String snapshotInstanceId;
    private final boolean snapshotRecoveryEnabled;
    private final String snapshotRoot;
    private final long spinLockTimeout;
    private final int sqlAnalyticColumnPoolCapacity;
    private final int sqlAnalyticRowIdMaxPages;
    private final int sqlAnalyticRowIdPageSize;
    private final int sqlAnalyticStoreMaxPages;
    private final int sqlAnalyticStorePageSize;
    private final int sqlAnalyticTreeKeyMaxPages;
    private final int sqlAnalyticTreeKeyPageSize;
    private final int sqlBindVariablePoolSize;
    private final int sqlCharacterStoreCapacity;
    private final int sqlCharacterStoreSequencePoolCapacity;
    private final int sqlColumnCastModelPoolCapacity;
    private final int sqlColumnPoolCapacity;
    private final double sqlCompactMapLoadFactor;
    private final int sqlCopyBufferSize;
    private final int sqlCopyModelPoolCapacity;
    private final int sqlCreateTableModelPoolCapacity;
    private final int sqlDistinctTimestampKeyCapacity;
    private final double sqlDistinctTimestampLoadFactor;
    private final int sqlDoubleToStrCastScale;
    private final int sqlExplainModelPoolCapacity;
    private final int sqlExpressionPoolCapacity;
    private final double sqlFastMapLoadFactor;
    private final int sqlFloatToStrCastScale;
    private final int sqlGroupByMapCapacity;
    private final int sqlGroupByPoolCapacity;
    private final int sqlHashJoinLightValueMaxPages;
    private final int sqlHashJoinLightValuePageSize;
    private final int sqlHashJoinValueMaxPages;
    private final int sqlHashJoinValuePageSize;
    private final int sqlInsertModelPoolCapacity;
    private final int sqlJitBindVarsMemoryMaxPages;
    private final int sqlJitBindVarsMemoryPageSize;
    private final boolean sqlJitDebugEnabled;
    private final int sqlJitIRMemoryMaxPages;
    private final int sqlJitIRMemoryPageSize;
    private final int sqlJitMode;
    private final int sqlJitPageAddressCacheThreshold;
    private final int sqlJitRowsThreshold;
    private final int sqlJoinContextPoolCapacity;
    private final int sqlJoinMetadataMaxResizes;
    private final int sqlJoinMetadataPageSize;
    private final long sqlLatestByRowCount;
    private final int sqlLexerPoolCapacity;
    private final int sqlMapMaxPages;
    private final int sqlMapMaxResizes;
    private final int sqlMaxNegativeLimit;
    private final int sqlMaxSymbolNotEqualsCount;
    private final int sqlModelPoolCapacity;
    private final int sqlPageFrameMaxRows;
    private final int sqlPageFrameMinRows;
    private final boolean sqlParallelFilterEnabled;
    private final boolean sqlParallelFilterPreTouchEnabled;
    private final int sqlRenameTableModelPoolCapacity;
    private final int sqlSmallMapKeyCapacity;
    private final int sqlSmallMapPageSize;
    private final int sqlSortKeyMaxPages;
    private final long sqlSortKeyPageSize;
    private final int sqlSortLightValueMaxPages;
    private final long sqlSortLightValuePageSize;
    private final int sqlSortValueMaxPages;
    private final int sqlSortValuePageSize;
    private final int sqlStrFunctionBufferMaxSize;
    private final int sqlTxnScoreboardEntryCount;
    private final int sqlWithClauseModelPoolCapacity;
    private final StaticContentProcessorConfiguration staticContentProcessorConfiguration = new PropStaticContentProcessorConfiguration();
    private final String systemTableNamePrefix;
    private final boolean tableTypeConversionEnabled;
    private final TelemetryConfiguration telemetryConfiguration = new PropTelemetryConfiguration();
    private final boolean telemetryDisableCompletely;
    private final boolean telemetryEnabled;
    private final boolean telemetryHideTables;
    private final int telemetryQueueCapacity;
    private final CharSequence tempRenamePendingTablePrefix;
    private final int textAnalysisMaxLines;
    private final TextConfiguration textConfiguration = new PropTextConfiguration();
    private final int textLexerStringPoolCapacity;
    private final int timestampAdapterPoolCapacity;
    private final int utf8SinkSize;
    private final PropertyValidator validator;
    private final int vectorAggregateQueueCapacity;
    private final VolumeDefinitions volumeDefinitions = new VolumeDefinitions();
    private final boolean walApplyEnabled;
    private final int walApplyLookAheadTransactionCount;
    private final WorkerPoolConfiguration walApplyPoolConfiguration = new PropWalApplyPoolConfiguration();
    private final long walApplySleepTimeout;
    private final long walApplyTableTimeQuota;
    private final int[] walApplyWorkerAffinity;
    private final int walApplyWorkerCount;
    private final boolean walApplyWorkerHaltOnError;
    private final long walApplyWorkerSleepThreshold;
    private final long walApplyWorkerYieldThreshold;
    private final boolean walEnabledDefault;
    private final int walMaxLagTxnCount;
    private final long walPurgeInterval;
    private final int walRecreateDistressedSequencerAttempts;
    private final long walSegmentRolloverRowCount;
    private final double walSquashUncommittedRowsMultiplier;
    private final boolean walSupported;
    private final int walTxnNotificationQueueCapacity;
    private final long walWriterDataAppendPageSize;
    private final long workStealTimeoutNanos;
    private final long writerAsyncCommandBusyWaitTimeout;
    private final long writerAsyncCommandMaxWaitTimeout;
    private final int writerAsyncCommandQueueCapacity;
    private final long writerAsyncCommandQueueSlotSize;
    private final long writerDataAppendPageSize;
    private final long writerDataIndexKeyAppendPageSize;
    private final long writerDataIndexValueAppendPageSize;
    private final long writerFileOpenOpts;
    private final long writerMiscAppendPageSize;
    private final boolean writerMixedIOEnabled;
    private final int writerTickRowsCountMod;
    private long cairoSqlCopyMaxIndexChunkSize;
    private FactoryProvider factoryProvider;
    private short floatDefaultColumnType;
    private int forceRecvFragmentationChunkSize;
    private int forceSendFragmentationChunkSize;
    private int httpMinBindIPv4Address;
    private int httpMinBindPort;
    private boolean httpMinNetConnectionHint;
    private int httpMinNetConnectionLimit;
    private long httpMinNetConnectionQueueTimeout;
    private int httpMinNetConnectionRcvBuf;
    private int httpMinNetConnectionSndBuf;
    private long httpMinNetIdleConnectionTimeout;
    private int[] httpMinWorkerAffinity;
    private int httpMinWorkerCount;
    private boolean httpMinWorkerHaltOnError;
    private long httpMinWorkerSleepThreshold;
    private long httpMinWorkerSleepTimeout;
    private long httpMinWorkerYieldThreshold;
    private int httpNetBindIPv4Address;
    private int httpNetBindPort;
    private int httpNetConnectionLimit;
    private long httpNetConnectionQueueTimeout;
    private int httpNetConnectionRcvBuf;
    private int httpNetConnectionSndBuf;
    private long httpNetConnectionTimeout;
    private String httpVersion;
    private short integerDefaultColumnType;
    private int jsonQueryConnectionCheckFrequency;
    private int jsonQueryDoubleScale;
    private int jsonQueryFloatScale;
    private long lineTcpCommitIntervalDefault;
    private double lineTcpCommitIntervalFraction;
    private int lineTcpConnectionPoolInitialCapacity;
    private int lineTcpDefaultPartitionBy;
    private boolean lineTcpDisconnectOnError;
    private int[] lineTcpIOWorkerAffinity;
    private int lineTcpIOWorkerCount;
    private boolean lineTcpIOWorkerPoolHaltOnError;
    private long lineTcpIOWorkerSleepThreshold;
    private long lineTcpIOWorkerYieldThreshold;
    private long lineTcpMaintenanceInterval;
    private int lineTcpMaxMeasurementSize;
    private int lineTcpMsgBufferSize;
    private int lineTcpNetBindIPv4Address;
    private int lineTcpNetBindPort;
    private long lineTcpNetConnectionHeartbeatInterval;
    private boolean lineTcpNetConnectionHint;
    private int lineTcpNetConnectionLimit;
    private long lineTcpNetConnectionQueueTimeout;
    private int lineTcpNetConnectionRcvBuf;
<<<<<<< HEAD
    private long lineTcpNetIdleConnectionTimeout;
    private LineProtoTimestampAdapter lineTcpTimestampAdapter;
=======
    private long lineTcpNetConnectionTimeout;
    private LineTcpTimestampAdapter lineTcpTimestampAdapter;
>>>>>>> 6fcd81a2
    private int lineTcpWriterQueueCapacity;
    private int[] lineTcpWriterWorkerAffinity;
    private int lineTcpWriterWorkerCount;
    private boolean lineTcpWriterWorkerPoolHaltOnError;
    private long lineTcpWriterWorkerSleepThreshold;
    private long lineTcpWriterWorkerYieldThreshold;
    private int lineUdpBindIPV4Address;
    private int lineUdpDefaultPartitionBy;
    private int lineUdpPort;
    private MimeTypesCache mimeTypesCache;
    private long minIdleMsBeforeWriterRelease;
    private int netTestConnectionBufferSize;
    private int pgBinaryParamsCapacity;
    private int pgCharacterStoreCapacity;
    private int pgCharacterStorePoolCapacity;
    private int pgConnectionPoolInitialCapacity;
    private boolean pgDaemonPool;
    private DateLocale pgDefaultLocale;
    private boolean pgHaltOnError;
    private int pgInsertCacheBlockCount;
    private boolean pgInsertCacheEnabled;
    private int pgInsertCacheRowCount;
    private int pgMaxBlobSizeOnQuery;
    private int pgNamedStatementCacheCapacity;
    private int pgNamesStatementPoolCapacity;
    private int pgNetBindIPv4Address;
    private int pgNetBindPort;
    private boolean pgNetConnectionHint;
    private int pgNetConnectionLimit;
    private long pgNetConnectionQueueTimeout;
    private int pgNetConnectionRcvBuf;
    private int pgNetConnectionSndBuf;
    private long pgNetIdleConnectionTimeout;
    private String pgPassword;
    private int pgPendingWritersCacheCapacity;
    private String pgReadOnlyPassword;
    private boolean pgReadOnlySecurityContext;
    private boolean pgReadOnlyUserEnabled;
    private String pgReadOnlyUsername;
    private int pgRecvBufferSize;
    private int pgSelectCacheBlockCount;
    private boolean pgSelectCacheEnabled;
    private int pgSelectCacheRowCount;
    private int pgSendBufferSize;
    private int pgUpdateCacheBlockCount;
    private boolean pgUpdateCacheEnabled;
    private int pgUpdateCacheRowCount;
    private String pgUsername;
    private int[] pgWorkerAffinity;
    private int pgWorkerCount;
    private long pgWorkerSleepThreshold;
    private long pgWorkerYieldThreshold;
    private boolean stringAsTagSupported;
    private boolean stringToCharCastAllowed;
    private boolean symbolAsFieldSupported;
    private long symbolCacheWaitUsBeforeReload;

    public PropServerConfiguration(
            String root,
            Properties properties,
            @Nullable Map<String, String> env,
            Log log,
            final BuildInformation buildInformation
    ) throws ServerConfigurationException, JsonException {
        this(
                root,
                properties,
                env,
                log,
                buildInformation,
                FilesFacadeImpl.INSTANCE,
                (configuration, engine, freeOnExitList) -> DefaultFactoryProvider.INSTANCE
        );
    }

    public PropServerConfiguration(
            String root,
            Properties properties,
            @Nullable Map<String, String> env,
            Log log,
            final BuildInformation buildInformation,
            FilesFacade filesFacade,
            FactoryProviderFactory fpf
    ) throws ServerConfigurationException, JsonException {
        this.log = log;
        this.filesFacade = filesFacade;
        this.fpf = fpf;
        this.validator = newValidator();
        boolean configValidationStrict = getBoolean(properties, env, PropertyKey.CONFIG_VALIDATION_STRICT, false);
        validateProperties(properties, configValidationStrict);

        this.isReadOnlyInstance = getBoolean(properties, env, PropertyKey.READ_ONLY_INSTANCE, false);
        this.cairoTableRegistryAutoReloadFrequency = getLong(properties, env, PropertyKey.CAIRO_TABLE_REGISTRY_AUTO_RELOAD_FREQUENCY, 500);
        this.cairoTableRegistryCompactionThreshold = getInt(properties, env, PropertyKey.CAIRO_TABLE_REGISTRY_COMPACTION_THRESHOLD, 30);
        this.repeatMigrationFromVersion = getInt(properties, env, PropertyKey.CAIRO_REPEAT_MIGRATION_FROM_VERSION, 426);
        this.mkdirMode = getInt(properties, env, PropertyKey.CAIRO_MKDIR_MODE, 509);
        this.maxFileNameLength = getInt(properties, env, PropertyKey.CAIRO_MAX_FILE_NAME_LENGTH, 127);
        // changing the default value of walEnabledDefault to true would mean that QuestDB instances upgraded from
        // a pre-WAL version suddenly would start to create WAL tables by default, this could come as a surprise to users
        // instead cairo.wal.enabled.default=true is added to the config, so only new QuestDB installations have WAL enabled by default
        this.walEnabledDefault = getBoolean(properties, env, PropertyKey.CAIRO_WAL_ENABLED_DEFAULT, false);
        this.walPurgeInterval = getLong(properties, env, PropertyKey.CAIRO_WAL_PURGE_INTERVAL, 30_000);
        this.walTxnNotificationQueueCapacity = getQueueCapacity(properties, env, PropertyKey.CAIRO_WAL_TXN_NOTIFICATION_QUEUE_CAPACITY, 4096);
        this.walRecreateDistressedSequencerAttempts = getInt(properties, env, PropertyKey.CAIRO_WAL_RECREATE_DISTRESSED_SEQUENCER_ATTEMPTS, 3);
        this.walSupported = getBoolean(properties, env, PropertyKey.CAIRO_WAL_SUPPORTED, true);
        walApplyEnabled = getBoolean(properties, env, PropertyKey.CAIRO_WAL_APPLY_ENABLED, true);
        this.walSegmentRolloverRowCount = getLong(properties, env, PropertyKey.CAIRO_WAL_SEGMENT_ROLLOVER_ROW_COUNT, 200_000);
        this.walWriterDataAppendPageSize = Files.ceilPageSize(getLongSize(properties, env, PropertyKey.CAIRO_WAL_WRITER_DATA_APPEND_PAGE_SIZE, Numbers.SIZE_1MB));
        this.walSquashUncommittedRowsMultiplier = getDouble(properties, env, PropertyKey.CAIRO_WAL_SQUASH_UNCOMMITTED_ROWS_MULTIPLIER, 20.0);
        this.walMaxLagTxnCount = getInt(properties, env, PropertyKey.CAIRO_WAL_MAX_LAG_TXN_COUNT, Math.max((int) Math.round(walSquashUncommittedRowsMultiplier), 1));
        this.walApplyTableTimeQuota = getLong(properties, env, PropertyKey.CAIRO_WAL_APPLY_TABLE_TIME_QUOTA, 1000);
        this.walApplyLookAheadTransactionCount = getInt(properties, env, PropertyKey.CAIRO_WAL_APPLY_LOOK_AHEAD_TXN_COUNT, 20);
        this.tableTypeConversionEnabled = getBoolean(properties, env, PropertyKey.TABLE_TYPE_CONVERSION_ENABLED, true);
        this.tempRenamePendingTablePrefix = getString(properties, env, PropertyKey.CAIRO_WAL_TEMP_PENDING_RENAME_TABLE_PREFIX, "temp_5822f658-31f6-11ee-be56-0242ac120002");

        this.dbDirectory = getString(properties, env, PropertyKey.CAIRO_ROOT, DB_DIRECTORY);
        String tmpRoot;
        if (new File(this.dbDirectory).isAbsolute()) {
            this.root = this.dbDirectory;
            this.confRoot = rootSubdir(this.root, CONFIG_DIRECTORY); // ../conf
            this.snapshotRoot = rootSubdir(this.root, SNAPSHOT_DIRECTORY); // ../snapshot
            tmpRoot = rootSubdir(this.root, TMP_DIRECTORY); // ../tmp
        } else {
            this.root = new File(root, this.dbDirectory).getAbsolutePath();
            this.confRoot = new File(root, CONFIG_DIRECTORY).getAbsolutePath();
            this.snapshotRoot = new File(root, SNAPSHOT_DIRECTORY).getAbsolutePath();
            tmpRoot = new File(root, TMP_DIRECTORY).getAbsolutePath();
        }

        this.cairoAttachPartitionSuffix = getString(properties, env, PropertyKey.CAIRO_ATTACH_PARTITION_SUFFIX, TableUtils.ATTACHABLE_DIR_MARKER);
        this.cairoAttachPartitionCopy = getBoolean(properties, env, PropertyKey.CAIRO_ATTACH_PARTITION_COPY, false);

        this.snapshotInstanceId = getString(properties, env, PropertyKey.CAIRO_SNAPSHOT_INSTANCE_ID, "");
        this.snapshotRecoveryEnabled = getBoolean(properties, env, PropertyKey.CAIRO_SNAPSHOT_RECOVERY_ENABLED, true);
        this.simulateCrashEnabled = getBoolean(properties, env, PropertyKey.CAIRO_SIMULATE_CRASH_ENABLED, false);

        int cpuAvailable = Runtime.getRuntime().availableProcessors();
        int cpuUsed = 0;
        int cpuSpare = 0;
        if (cpuAvailable > 16) {
            cpuSpare = 2;
        } else if (cpuAvailable > 8) {
            cpuSpare = 1;
        }

        final FilesFacade ff = cairoConfiguration.getFilesFacade();
        try (Path path = new Path()) {
            volumeDefinitions.of(overrideWithEnv(properties, env, PropertyKey.CAIRO_VOLUMES), path, root);
            ff.mkdirs(path.of(this.root).slash$(), this.mkdirMode);
            path.of(this.root).concat(TableUtils.TAB_INDEX_FILE_NAME).$();
            final int tableIndexFd = TableUtils.openFileRWOrFail(ff, path, CairoConfiguration.O_NONE);
            final long fileSize = ff.length(tableIndexFd);
            if (fileSize < Long.BYTES) {
                if (!ff.allocate(tableIndexFd, Files.PAGE_SIZE)) {
                    ff.close(tableIndexFd);
                    throw CairoException.critical(ff.errno()).put("Could not allocate [file=").put(path).put(", actual=").put(fileSize).put(", desired=").put(Files.PAGE_SIZE).put(']');
                }
            }

            final long tableIndexMem = TableUtils.mapRWOrClose(ff, tableIndexFd, Files.PAGE_SIZE, MemoryTag.MMAP_DEFAULT);
            Rnd rnd = new Rnd(cairoConfiguration.getMicrosecondClock().getTicks(), cairoConfiguration.getMillisecondClock().getTicks());
            if (Os.compareAndSwap(tableIndexMem + Long.BYTES, 0, rnd.nextLong()) == 0) {
                Unsafe.getUnsafe().putLong(tableIndexMem + Long.BYTES * 2, rnd.nextLong());
            }
            this.instanceHashLo = Unsafe.getUnsafe().getLong(tableIndexMem + Long.BYTES);
            this.instanceHashHi = Unsafe.getUnsafe().getLong(tableIndexMem + Long.BYTES * 2);
            ff.munmap(tableIndexMem, Files.PAGE_SIZE, MemoryTag.MMAP_DEFAULT);
            ff.close(tableIndexFd);

            this.httpMinServerEnabled = getBoolean(properties, env, PropertyKey.HTTP_MIN_ENABLED, true);
            if (httpMinServerEnabled) {
                this.httpMinWorkerHaltOnError = getBoolean(properties, env, PropertyKey.HTTP_MIN_WORKER_HALT_ON_ERROR, false);
                this.httpMinWorkerCount = getInt(properties, env, PropertyKey.HTTP_MIN_WORKER_COUNT, 1);
                this.httpMinWorkerAffinity = getAffinity(properties, env, PropertyKey.HTTP_MIN_WORKER_AFFINITY, httpMinWorkerCount);
                this.httpMinWorkerYieldThreshold = getLong(properties, env, PropertyKey.HTTP_MIN_WORKER_YIELD_THRESHOLD, 10);
                this.httpMinWorkerSleepThreshold = getLong(properties, env, PropertyKey.HTTP_MIN_WORKER_SLEEP_THRESHOLD, 100);
                this.httpMinWorkerSleepTimeout = getLong(properties, env, PropertyKey.HTTP_MIN_WORKER_SLEEP_TIMEOUT, 50);

                // deprecated
                String httpMinBindTo = getString(properties, env, PropertyKey.HTTP_MIN_BIND_TO, "0.0.0.0:9003");

                parseBindTo(properties, env, PropertyKey.HTTP_MIN_NET_BIND_TO, httpMinBindTo, (a, p) -> {
                    httpMinBindIPv4Address = a;
                    httpMinBindPort = p;
                });

                this.httpMinNetConnectionLimit = getInt(properties, env, PropertyKey.HTTP_MIN_NET_CONNECTION_LIMIT, 4);

                // deprecated
                this.httpMinNetIdleConnectionTimeout = getLong(properties, env, PropertyKey.HTTP_MIN_NET_IDLE_CONNECTION_TIMEOUT, 5 * 60 * 1000L);
                this.httpMinNetIdleConnectionTimeout = getLong(properties, env, PropertyKey.HTTP_MIN_NET_CONNECTION_TIMEOUT, this.httpMinNetIdleConnectionTimeout);

                // deprecated
                this.httpMinNetConnectionQueueTimeout = getLong(properties, env, PropertyKey.HTTP_MIN_NET_QUEUED_CONNECTION_TIMEOUT, 5 * 1000L);
                this.httpMinNetConnectionQueueTimeout = getLong(properties, env, PropertyKey.HTTP_MIN_NET_CONNECTION_QUEUE_TIMEOUT, this.httpMinNetConnectionQueueTimeout);

                // deprecated
                this.httpMinNetConnectionSndBuf = getIntSize(properties, env, PropertyKey.HTTP_MIN_NET_SND_BUF_SIZE, 1024);
                this.httpMinNetConnectionSndBuf = getIntSize(properties, env, PropertyKey.HTTP_MIN_NET_CONNECTION_SNDBUF, this.httpMinNetConnectionSndBuf);

                // deprecated
                this.httpMinNetConnectionRcvBuf = getIntSize(properties, env, PropertyKey.HTTP_NET_RCV_BUF_SIZE, 1024);
                this.httpMinNetConnectionRcvBuf = getIntSize(properties, env, PropertyKey.HTTP_MIN_NET_CONNECTION_RCVBUF, this.httpMinNetConnectionRcvBuf);
                this.httpMinNetConnectionHint = getBoolean(properties, env, PropertyKey.HTTP_MIN_NET_CONNECTION_HINT, false);
            }

            this.recvBufferSize = getIntSize(properties, env, PropertyKey.HTTP_RECEIVE_BUFFER_SIZE, Numbers.SIZE_1MB);
            this.requestHeaderBufferSize = getIntSize(properties, env, PropertyKey.HTTP_REQUEST_HEADER_BUFFER_SIZE, 32 * 2014);
            this.sendBufferSize = getIntSize(properties, env, PropertyKey.HTTP_SEND_BUFFER_SIZE, 2 * Numbers.SIZE_1MB);
            this.httpServerEnabled = getBoolean(properties, env, PropertyKey.HTTP_ENABLED, true);
            this.connectionStringPoolCapacity = getInt(properties, env, PropertyKey.HTTP_CONNECTION_STRING_POOL_CAPACITY, 128);
            this.connectionPoolInitialCapacity = getInt(properties, env, PropertyKey.HTTP_CONNECTION_POOL_INITIAL_CAPACITY, 4);
            this.multipartHeaderBufferSize = getIntSize(properties, env, PropertyKey.HTTP_MULTIPART_HEADER_BUFFER_SIZE, 512);
            this.multipartIdleSpinCount = getLong(properties, env, PropertyKey.HTTP_MULTIPART_IDLE_SPIN_COUNT, 10_000);
            this.httpWorkerCount = getInt(properties, env, PropertyKey.HTTP_WORKER_COUNT, 0);
            cpuUsed += this.httpWorkerCount;
            this.httpWorkerAffinity = getAffinity(properties, env, PropertyKey.HTTP_WORKER_AFFINITY, httpWorkerCount);
            this.httpWorkerHaltOnError = getBoolean(properties, env, PropertyKey.HTTP_WORKER_HALT_ON_ERROR, false);
            this.httpWorkerYieldThreshold = getLong(properties, env, PropertyKey.HTTP_WORKER_YIELD_THRESHOLD, 10);
            this.httpWorkerSleepThreshold = getLong(properties, env, PropertyKey.HTTP_WORKER_SLEEP_THRESHOLD, 10_000);
            this.httpWorkerSleepTimeout = getLong(properties, env, PropertyKey.HTTP_WORKER_SLEEP_TIMEOUT, 10);
            this.indexFileName = getString(properties, env, PropertyKey.HTTP_STATIC_INDEX_FILE_NAME, "index.html");
            this.httpStaticAuthRequired = getBoolean(properties, env, PropertyKey.HTTP_STATIC_AUTHENTICATION_REQUIRED, true);
            this.httpFrozenClock = getBoolean(properties, env, PropertyKey.HTTP_FROZEN_CLOCK, false);
            this.httpAllowDeflateBeforeSend = getBoolean(properties, env, PropertyKey.HTTP_ALLOW_DEFLATE_BEFORE_SEND, false);
            this.httpServerKeepAlive = getBoolean(properties, env, PropertyKey.HTTP_SERVER_KEEP_ALIVE, true);
            this.httpVersion = getString(properties, env, PropertyKey.HTTP_VERSION, "HTTP/1.1");
            if (!httpVersion.endsWith(" ")) {
                httpVersion += ' ';
            }

            int keepAliveTimeout = getInt(properties, env, PropertyKey.HTTP_KEEP_ALIVE_TIMEOUT, 5);
            int keepAliveMax = getInt(properties, env, PropertyKey.HTTP_KEEP_ALIVE_MAX, 10_000);

            if (keepAliveTimeout > 0 && keepAliveMax > 0) {
                this.keepAliveHeader = "Keep-Alive: timeout=" + keepAliveTimeout + ", max=" + keepAliveMax + Misc.EOL;
            } else {
                this.keepAliveHeader = null;
            }

            final String publicDirectory = getString(properties, env, PropertyKey.HTTP_STATIC_PUBLIC_DIRECTORY, "public");
            // translate public directory into absolute path
            // this will generate some garbage, but this is ok - we're just doing this once on startup
            if (new File(publicDirectory).isAbsolute()) {
                this.publicDirectory = publicDirectory;
            } else {
                this.publicDirectory = new File(root, publicDirectory).getAbsolutePath();
            }

            // maintain deprecated property name for the time being
            this.httpNetConnectionLimit = getInt(properties, env, PropertyKey.HTTP_NET_ACTIVE_CONNECTION_LIMIT, 64);
            this.httpNetConnectionLimit = getInt(properties, env, PropertyKey.HTTP_NET_CONNECTION_LIMIT, this.httpNetConnectionLimit);
            this.httpNetConnectionHint = getBoolean(properties, env, PropertyKey.HTTP_NET_CONNECTION_HINT, false);
            // deprecated
            this.httpNetConnectionTimeout = getLong(properties, env, PropertyKey.HTTP_NET_IDLE_CONNECTION_TIMEOUT, 5 * 60 * 1000L);
            this.httpNetConnectionTimeout = getLong(properties, env, PropertyKey.HTTP_NET_CONNECTION_TIMEOUT, this.httpNetConnectionTimeout);

            // deprecated
            this.httpNetConnectionQueueTimeout = getLong(properties, env, PropertyKey.HTTP_NET_QUEUED_CONNECTION_TIMEOUT, 5 * 1000L);
            this.httpNetConnectionQueueTimeout = getLong(properties, env, PropertyKey.HTTP_NET_CONNECTION_QUEUE_TIMEOUT, this.httpNetConnectionQueueTimeout);

            // deprecated
            this.httpNetConnectionSndBuf = getIntSize(properties, env, PropertyKey.HTTP_NET_SND_BUF_SIZE, 2 * Numbers.SIZE_1MB);
            this.httpNetConnectionSndBuf = getIntSize(properties, env, PropertyKey.HTTP_NET_CONNECTION_SNDBUF, this.httpNetConnectionSndBuf);

            // deprecated
            this.httpNetConnectionRcvBuf = getIntSize(properties, env, PropertyKey.HTTP_NET_RCV_BUF_SIZE, 2 * Numbers.SIZE_1MB);
            this.httpNetConnectionRcvBuf = getIntSize(properties, env, PropertyKey.HTTP_NET_CONNECTION_RCVBUF, this.httpNetConnectionRcvBuf);

            this.dateAdapterPoolCapacity = getInt(properties, env, PropertyKey.HTTP_TEXT_DATE_ADAPTER_POOL_CAPACITY, 16);
            this.jsonCacheLimit = getIntSize(properties, env, PropertyKey.HTTP_TEXT_JSON_CACHE_LIMIT, 16384);
            this.jsonCacheSize = getIntSize(properties, env, PropertyKey.HTTP_TEXT_JSON_CACHE_SIZE, 8192);
            this.maxRequiredDelimiterStdDev = getDouble(properties, env, PropertyKey.HTTP_TEXT_MAX_REQUIRED_DELIMITER_STDDEV, 0.1222d);
            this.maxRequiredLineLengthStdDev = getDouble(properties, env, PropertyKey.HTTP_TEXT_MAX_REQUIRED_LINE_LENGTH_STDDEV, 0.8);
            this.metadataStringPoolCapacity = getInt(properties, env, PropertyKey.HTTP_TEXT_METADATA_STRING_POOL_CAPACITY, 128);

            this.rollBufferLimit = getIntSize(properties, env, PropertyKey.HTTP_TEXT_ROLL_BUFFER_LIMIT, 1024 * 4096);
            this.rollBufferSize = getIntSize(properties, env, PropertyKey.HTTP_TEXT_ROLL_BUFFER_SIZE, 1024);
            this.textAnalysisMaxLines = getInt(properties, env, PropertyKey.HTTP_TEXT_ANALYSIS_MAX_LINES, 1000);
            this.textLexerStringPoolCapacity = getInt(properties, env, PropertyKey.HTTP_TEXT_LEXER_STRING_POOL_CAPACITY, 64);
            this.timestampAdapterPoolCapacity = getInt(properties, env, PropertyKey.HTTP_TEXT_TIMESTAMP_ADAPTER_POOL_CAPACITY, 64);
            this.utf8SinkSize = getIntSize(properties, env, PropertyKey.HTTP_TEXT_UTF8_SINK_SIZE, 4096);


            this.httpPessimisticHealthCheckEnabled = getBoolean(properties, env, PropertyKey.HTTP_PESSIMISTIC_HEALTH_CHECK, false);
            this.httpHealthCheckAuthRequired = getBoolean(properties, env, PropertyKey.HTTP_HEALTH_CHECK_AUTHENTICATION_REQUIRED, true);
            this.httpReadOnlySecurityContext = getBoolean(properties, env, PropertyKey.HTTP_SECURITY_READONLY, false);
            this.maxHttpQueryResponseRowLimit = getLong(properties, env, PropertyKey.HTTP_SECURITY_MAX_RESPONSE_ROWS, Long.MAX_VALUE);
            this.interruptOnClosedConnection = getBoolean(properties, env, PropertyKey.HTTP_SECURITY_INTERRUPT_ON_CLOSED_CONNECTION, true);

            if (httpServerEnabled) {
                this.jsonQueryConnectionCheckFrequency = getInt(properties, env, PropertyKey.HTTP_JSON_QUERY_CONNECTION_CHECK_FREQUENCY, 1_000_000);
                this.jsonQueryFloatScale = getInt(properties, env, PropertyKey.HTTP_JSON_QUERY_FLOAT_SCALE, 4);
                this.jsonQueryDoubleScale = getInt(properties, env, PropertyKey.HTTP_JSON_QUERY_DOUBLE_SCALE, 12);
                String httpBindTo = getString(properties, env, PropertyKey.HTTP_BIND_TO, "0.0.0.0:9000");
                parseBindTo(properties, env, PropertyKey.HTTP_NET_BIND_TO, httpBindTo, (a, p) -> {
                    httpNetBindIPv4Address = a;
                    httpNetBindPort = p;
                });
                // load mime types
                path.of(new File(new File(root, CONFIG_DIRECTORY), "mime.types").getAbsolutePath()).$();
                this.mimeTypesCache = new MimeTypesCache(FilesFacadeImpl.INSTANCE, path);
            }

            this.maxRerunWaitCapMs = getLong(properties, env, PropertyKey.HTTP_BUSY_RETRY_MAXIMUM_WAIT_BEFORE_RETRY, 1000);
            this.rerunExponentialWaitMultiplier = getDouble(properties, env, PropertyKey.HTTP_BUSY_RETRY_EXPONENTIAL_WAIT_MULTIPLIER, 2.0);
            this.rerunInitialWaitQueueSize = getIntSize(properties, env, PropertyKey.HTTP_BUSY_RETRY_INITIAL_WAIT_QUEUE_SIZE, 64);
            this.rerunMaxProcessingQueueSize = getIntSize(properties, env, PropertyKey.HTTP_BUSY_RETRY_MAX_PROCESSING_QUEUE_SIZE, 4096);

            this.circuitBreakerThrottle = getInt(properties, env, PropertyKey.CIRCUIT_BREAKER_THROTTLE, 2_000_000);
            this.circuitBreakerTimeout = (long) (getDouble(properties, env, PropertyKey.QUERY_TIMEOUT_SEC, 60) * Timestamps.SECOND_MILLIS);
            this.netTestConnectionBufferSize = getInt(properties, env, PropertyKey.CIRCUIT_BREAKER_BUFFER_SIZE, 64);
            this.netTestConnectionBufferSize = getInt(properties, env, PropertyKey.NET_TEST_CONNECTION_BUFFER_SIZE, netTestConnectionBufferSize);

            this.pgEnabled = getBoolean(properties, env, PropertyKey.PG_ENABLED, true);
            if (pgEnabled) {
                // deprecated
                pgNetConnectionLimit = getInt(properties, env, PropertyKey.PG_NET_ACTIVE_CONNECTION_LIMIT, 64);
                pgNetConnectionLimit = getInt(properties, env, PropertyKey.PG_NET_CONNECTION_LIMIT, pgNetConnectionLimit);
                pgNetConnectionHint = getBoolean(properties, env, PropertyKey.PG_NET_CONNECTION_HINT, false);
                parseBindTo(properties, env, PropertyKey.PG_NET_BIND_TO, "0.0.0.0:8812", (a, p) -> {
                    pgNetBindIPv4Address = a;
                    pgNetBindPort = p;
                });

                // deprecated
                this.pgNetIdleConnectionTimeout = getLong(properties, env, PropertyKey.PG_NET_IDLE_TIMEOUT, 300_000);
                this.pgNetIdleConnectionTimeout = getLong(properties, env, PropertyKey.PG_NET_CONNECTION_TIMEOUT, this.pgNetIdleConnectionTimeout);
                this.pgNetConnectionQueueTimeout = getLong(properties, env, PropertyKey.PG_NET_CONNECTION_QUEUE_TIMEOUT, 300_000);

                // deprecated
                this.pgNetConnectionRcvBuf = getIntSize(properties, env, PropertyKey.PG_NET_RECV_BUF_SIZE, -1);
                this.pgNetConnectionRcvBuf = getIntSize(properties, env, PropertyKey.PG_NET_CONNECTION_RCVBUF, this.pgNetConnectionRcvBuf);

                // deprecated
                this.pgNetConnectionSndBuf = getIntSize(properties, env, PropertyKey.PG_NET_SEND_BUF_SIZE, -1);
                this.pgNetConnectionSndBuf = getIntSize(properties, env, PropertyKey.PG_NET_CONNECTION_SNDBUF, this.pgNetConnectionSndBuf);

                this.pgCharacterStoreCapacity = getInt(properties, env, PropertyKey.PG_CHARACTER_STORE_CAPACITY, 4096);
                this.pgBinaryParamsCapacity = getInt(properties, env, PropertyKey.PG_BINARY_PARAM_COUNT_CAPACITY, 2);
                this.pgCharacterStorePoolCapacity = getInt(properties, env, PropertyKey.PG_CHARACTER_STORE_POOL_CAPACITY, 64);
                this.pgConnectionPoolInitialCapacity = getInt(properties, env, PropertyKey.PG_CONNECTION_POOL_CAPACITY, 4);
                this.pgPassword = getString(properties, env, PropertyKey.PG_PASSWORD, "quest");
                this.pgUsername = getString(properties, env, PropertyKey.PG_USER, "admin");
                this.pgReadOnlyPassword = getString(properties, env, PropertyKey.PG_RO_PASSWORD, "quest");
                this.pgReadOnlyUsername = getString(properties, env, PropertyKey.PG_RO_USER, "user");
                this.pgReadOnlyUserEnabled = getBoolean(properties, env, PropertyKey.PG_RO_USER_ENABLED, false);
                this.pgReadOnlySecurityContext = getBoolean(properties, env, PropertyKey.PG_SECURITY_READONLY, false);
                this.pgMaxBlobSizeOnQuery = getIntSize(properties, env, PropertyKey.PG_MAX_BLOB_SIZE_ON_QUERY, 512 * 1024);
                this.pgRecvBufferSize = getIntSize(properties, env, PropertyKey.PG_RECV_BUFFER_SIZE, Numbers.SIZE_1MB);
                this.pgSendBufferSize = getIntSize(properties, env, PropertyKey.PG_SEND_BUFFER_SIZE, Numbers.SIZE_1MB);
                final String dateLocale = getString(properties, env, PropertyKey.PG_DATE_LOCALE, "en");
                this.pgDefaultLocale = DateLocaleFactory.INSTANCE.getLocale(dateLocale);
                if (this.pgDefaultLocale == null) {
                    throw ServerConfigurationException.forInvalidKey(PropertyKey.PG_DATE_LOCALE.getPropertyPath(), dateLocale);
                }
                this.pgWorkerCount = getInt(properties, env, PropertyKey.PG_WORKER_COUNT, 0);
                cpuUsed += this.pgWorkerCount;
                this.pgWorkerAffinity = getAffinity(properties, env, PropertyKey.PG_WORKER_AFFINITY, pgWorkerCount);
                this.pgHaltOnError = getBoolean(properties, env, PropertyKey.PG_HALT_ON_ERROR, false);
                this.pgWorkerYieldThreshold = getLong(properties, env, PropertyKey.PG_WORKER_YIELD_THRESHOLD, 10);
                this.pgWorkerSleepThreshold = getLong(properties, env, PropertyKey.PG_WORKER_SLEEP_THRESHOLD, 10_000);
                this.pgDaemonPool = getBoolean(properties, env, PropertyKey.PG_DAEMON_POOL, true);
                this.pgSelectCacheEnabled = getBoolean(properties, env, PropertyKey.PG_SELECT_CACHE_ENABLED, true);
                this.pgSelectCacheBlockCount = getInt(properties, env, PropertyKey.PG_SELECT_CACHE_BLOCK_COUNT, 4);
                this.pgSelectCacheRowCount = getInt(properties, env, PropertyKey.PG_SELECT_CACHE_ROW_COUNT, 4);
                this.pgInsertCacheEnabled = getBoolean(properties, env, PropertyKey.PG_INSERT_CACHE_ENABLED, true);
                this.pgInsertCacheBlockCount = getInt(properties, env, PropertyKey.PG_INSERT_CACHE_BLOCK_COUNT, 4);
                this.pgInsertCacheRowCount = getInt(properties, env, PropertyKey.PG_INSERT_CACHE_ROW_COUNT, 4);
                this.pgUpdateCacheEnabled = getBoolean(properties, env, PropertyKey.PG_UPDATE_CACHE_ENABLED, true);
                this.pgUpdateCacheBlockCount = getInt(properties, env, PropertyKey.PG_UPDATE_CACHE_BLOCK_COUNT, 4);
                this.pgUpdateCacheRowCount = getInt(properties, env, PropertyKey.PG_UPDATE_CACHE_ROW_COUNT, 4);
                this.pgNamedStatementCacheCapacity = getInt(properties, env, PropertyKey.PG_NAMED_STATEMENT_CACHE_CAPACITY, 32);
                this.pgNamesStatementPoolCapacity = getInt(properties, env, PropertyKey.PG_NAMED_STATEMENT_POOL_CAPACITY, 32);
                this.pgPendingWritersCacheCapacity = getInt(properties, env, PropertyKey.PG_PENDING_WRITERS_CACHE_CAPACITY, 16);

                this.forceSendFragmentationChunkSize = getInt(properties, env, PropertyKey.PG_DEBUG_FORCE_SEND_FRAGMENTATION_CHUNK_SIZE, Integer.MAX_VALUE);
                this.forceRecvFragmentationChunkSize = getInt(properties, env, PropertyKey.PG_DEBUG_FORCE_RECV_FRAGMENTATION_CHUNK_SIZE, Integer.MAX_VALUE);
            }

            int walApplyWorkers = 2;
            if (cpuAvailable > 16) {
                walApplyWorkers = 4;
            } else if (cpuAvailable > 8) {
                walApplyWorkers = 3;
            }
            this.walApplyWorkerCount = getInt(properties, env, PropertyKey.WAL_APPLY_WORKER_COUNT, walApplyWorkers);
            this.walApplyWorkerAffinity = getAffinity(properties, env, PropertyKey.WAL_APPLY_WORKER_AFFINITY, walApplyWorkerCount);
            this.walApplyWorkerHaltOnError = getBoolean(properties, env, PropertyKey.WAL_APPLY_WORKER_HALT_ON_ERROR, false);
            this.walApplyWorkerSleepThreshold = getLong(properties, env, PropertyKey.WAL_APPLY_WORKER_SLEEP_THRESHOLD, 10_000);
            this.walApplySleepTimeout = getLong(properties, env, PropertyKey.WAL_APPLY_WORKER_SLEEP_TIMEOUT, 10);
            this.walApplyWorkerYieldThreshold = getLong(properties, env, PropertyKey.WAL_APPLY_WORKER_YIELD_THRESHOLD, 10);

            this.commitMode = getCommitMode(properties, env, PropertyKey.CAIRO_COMMIT_MODE);
            this.createAsSelectRetryCount = getInt(properties, env, PropertyKey.CAIRO_CREATE_AS_SELECT_RETRY_COUNT, 5);
            this.defaultMapType = getString(properties, env, PropertyKey.CAIRO_DEFAULT_MAP_TYPE, "fast");
            this.defaultSymbolCacheFlag = getBoolean(properties, env, PropertyKey.CAIRO_DEFAULT_SYMBOL_CACHE_FLAG, true);
            this.defaultSymbolCapacity = getInt(properties, env, PropertyKey.CAIRO_DEFAULT_SYMBOL_CAPACITY, 256);
            this.fileOperationRetryCount = getInt(properties, env, PropertyKey.CAIRO_FILE_OPERATION_RETRY_COUNT, 30);
            this.idleCheckInterval = getLong(properties, env, PropertyKey.CAIRO_IDLE_CHECK_INTERVAL, 5 * 60 * 1000L);
            this.inactiveReaderMaxOpenPartitions = getInt(properties, env, PropertyKey.CAIRO_INACTIVE_READER_MAX_OPEN_PARTITIONS, 128);
            this.inactiveReaderTTL = getLong(properties, env, PropertyKey.CAIRO_INACTIVE_READER_TTL, 120_000);
            this.inactiveWriterTTL = getLong(properties, env, PropertyKey.CAIRO_INACTIVE_WRITER_TTL, 600_000);
            this.inactiveWalWriterTTL = getLong(properties, env, PropertyKey.CAIRO_WAL_INACTIVE_WRITER_TTL, 60_000);
            this.indexValueBlockSize = Numbers.ceilPow2(getIntSize(properties, env, PropertyKey.CAIRO_INDEX_VALUE_BLOCK_SIZE, 256));
            this.maxSwapFileCount = getInt(properties, env, PropertyKey.CAIRO_MAX_SWAP_FILE_COUNT, 30);
            this.parallelIndexThreshold = getInt(properties, env, PropertyKey.CAIRO_PARALLEL_INDEX_THRESHOLD, 100000);
            this.readerPoolMaxSegments = getInt(properties, env, PropertyKey.CAIRO_READER_POOL_MAX_SEGMENTS, 5);
            this.spinLockTimeout = getLong(properties, env, PropertyKey.CAIRO_SPIN_LOCK_TIMEOUT, 1_000);
            this.httpSqlCacheEnabled = getBoolean(properties, env, PropertyKey.HTTP_QUERY_CACHE_ENABLED, true);
            this.httpSqlCacheBlockCount = getInt(properties, env, PropertyKey.HTTP_QUERY_CACHE_BLOCK_COUNT, 4);
            this.httpSqlCacheRowCount = getInt(properties, env, PropertyKey.HTTP_QUERY_CACHE_ROW_COUNT, 4);
            this.sqlCharacterStoreCapacity = getInt(properties, env, PropertyKey.CAIRO_CHARACTER_STORE_CAPACITY, 1024);
            this.sqlCharacterStoreSequencePoolCapacity = getInt(properties, env, PropertyKey.CAIRO_CHARACTER_STORE_SEQUENCE_POOL_CAPACITY, 64);
            this.sqlColumnPoolCapacity = getInt(properties, env, PropertyKey.CAIRO_COLUMN_POOL_CAPACITY, 4096);
            this.sqlCompactMapLoadFactor = getDouble(properties, env, PropertyKey.CAIRO_COMPACT_MAP_LOAD_FACTOR, 0.7);
            this.sqlExpressionPoolCapacity = getInt(properties, env, PropertyKey.CAIRO_EXPRESSION_POOL_CAPACITY, 8192);
            this.sqlFastMapLoadFactor = getDouble(properties, env, PropertyKey.CAIRO_FAST_MAP_LOAD_FACTOR, 0.7);
            this.sqlJoinContextPoolCapacity = getInt(properties, env, PropertyKey.CAIRO_SQL_JOIN_CONTEXT_POOL_CAPACITY, 64);
            this.sqlLexerPoolCapacity = getInt(properties, env, PropertyKey.CAIRO_LEXER_POOL_CAPACITY, 2048);
            this.sqlSmallMapKeyCapacity = getInt(properties, env, PropertyKey.CAIRO_SQL_SMALL_MAP_KEY_CAPACITY, 1024);
            this.sqlSmallMapPageSize = getIntSize(properties, env, PropertyKey.CAIRO_SQL_SMALL_MAP_PAGE_SIZE, 32 * 1024);
            this.sqlMapMaxPages = getIntSize(properties, env, PropertyKey.CAIRO_SQL_MAP_MAX_PAGES, Integer.MAX_VALUE);
            this.sqlMapMaxResizes = getIntSize(properties, env, PropertyKey.CAIRO_SQL_MAP_MAX_RESIZES, Integer.MAX_VALUE);
            this.sqlExplainModelPoolCapacity = getInt(properties, env, PropertyKey.CAIRO_SQL_EXPLAIN_MODEL_POOL_CAPACITY, 32);
            this.sqlModelPoolCapacity = getInt(properties, env, PropertyKey.CAIRO_MODEL_POOL_CAPACITY, 1024);
            this.sqlMaxNegativeLimit = getInt(properties, env, PropertyKey.CAIRO_SQL_MAX_NEGATIVE_LIMIT, 10_000);
            this.sqlSortKeyPageSize = getLongSize(properties, env, PropertyKey.CAIRO_SQL_SORT_KEY_PAGE_SIZE, 4 * Numbers.SIZE_1MB);
            this.sqlSortKeyMaxPages = getIntSize(properties, env, PropertyKey.CAIRO_SQL_SORT_KEY_MAX_PAGES, Integer.MAX_VALUE);
            this.sqlSortLightValuePageSize = getLongSize(properties, env, PropertyKey.CAIRO_SQL_SORT_LIGHT_VALUE_PAGE_SIZE, 8 * 1048576);
            this.sqlSortLightValueMaxPages = getIntSize(properties, env, PropertyKey.CAIRO_SQL_SORT_LIGHT_VALUE_MAX_PAGES, Integer.MAX_VALUE);
            this.sqlHashJoinValuePageSize = getIntSize(properties, env, PropertyKey.CAIRO_SQL_HASH_JOIN_VALUE_PAGE_SIZE, 16777216);
            this.sqlHashJoinValueMaxPages = getIntSize(properties, env, PropertyKey.CAIRO_SQL_HASH_JOIN_VALUE_MAX_PAGES, Integer.MAX_VALUE);
            this.sqlLatestByRowCount = getInt(properties, env, PropertyKey.CAIRO_SQL_LATEST_BY_ROW_COUNT, 1000);
            this.sqlHashJoinLightValuePageSize = getIntSize(properties, env, PropertyKey.CAIRO_SQL_HASH_JOIN_LIGHT_VALUE_PAGE_SIZE, 1048576);
            this.sqlHashJoinLightValueMaxPages = getIntSize(properties, env, PropertyKey.CAIRO_SQL_HASH_JOIN_LIGHT_VALUE_MAX_PAGES, Integer.MAX_VALUE);
            this.sqlSortValuePageSize = getIntSize(properties, env, PropertyKey.CAIRO_SQL_SORT_VALUE_PAGE_SIZE, 16777216);
            this.sqlSortValueMaxPages = getIntSize(properties, env, PropertyKey.CAIRO_SQL_SORT_VALUE_MAX_PAGES, Integer.MAX_VALUE);
            this.workStealTimeoutNanos = getLong(properties, env, PropertyKey.CAIRO_WORK_STEAL_TIMEOUT_NANOS, 10_000);
            this.parallelIndexingEnabled = getBoolean(properties, env, PropertyKey.CAIRO_PARALLEL_INDEXING_ENABLED, true);
            this.sqlJoinMetadataPageSize = getIntSize(properties, env, PropertyKey.CAIRO_SQL_JOIN_METADATA_PAGE_SIZE, 16384);
            this.sqlJoinMetadataMaxResizes = getIntSize(properties, env, PropertyKey.CAIRO_SQL_JOIN_METADATA_MAX_RESIZES, Integer.MAX_VALUE);
            this.sqlAnalyticColumnPoolCapacity = getInt(properties, env, PropertyKey.CAIRO_SQL_ANALYTIC_COLUMN_POOL_CAPACITY, 64);
            this.sqlCreateTableModelPoolCapacity = getInt(properties, env, PropertyKey.CAIRO_SQL_CREATE_TABEL_MODEL_POOL_CAPACITY, 16);
            this.sqlColumnCastModelPoolCapacity = getInt(properties, env, PropertyKey.CAIRO_SQL_COLUMN_CAST_MODEL_POOL_CAPACITY, 16);
            this.sqlRenameTableModelPoolCapacity = getInt(properties, env, PropertyKey.CAIRO_SQL_RENAME_TABLE_MODEL_POOL_CAPACITY, 16);
            this.sqlWithClauseModelPoolCapacity = getInt(properties, env, PropertyKey.CAIRO_SQL_WITH_CLAUSE_MODEL_POOL_CAPACITY, 128);
            this.sqlInsertModelPoolCapacity = getInt(properties, env, PropertyKey.CAIRO_SQL_INSERT_MODEL_POOL_CAPACITY, 64);
            this.sqlCopyModelPoolCapacity = getInt(properties, env, PropertyKey.CAIRO_SQL_COPY_MODEL_POOL_CAPACITY, 32);
            this.sqlCopyBufferSize = getIntSize(properties, env, PropertyKey.CAIRO_SQL_COPY_BUFFER_SIZE, 2 * Numbers.SIZE_1MB);
            this.columnPurgeQueueCapacity = getQueueCapacity(properties, env, PropertyKey.CAIRO_SQL_COLUMN_PURGE_QUEUE_CAPACITY, 128);
            this.columnPurgeTaskPoolCapacity = getIntSize(properties, env, PropertyKey.CAIRO_SQL_COLUMN_PURGE_TASK_POOL_CAPACITY, 256);
            this.columnPurgeRetryDelayLimit = getLong(properties, env, PropertyKey.CAIRO_SQL_COLUMN_PURGE_RETRY_DELAY_LIMIT, 60_000_000L);
            this.columnPurgeRetryDelay = getLong(properties, env, PropertyKey.CAIRO_SQL_COLUMN_PURGE_RETRY_DELAY, 10_000);
            this.columnPurgeRetryDelayMultiplier = getDouble(properties, env, PropertyKey.CAIRO_SQL_COLUMN_PURGE_RETRY_DELAY_MULTIPLIER, 10.0);
            this.systemTableNamePrefix = getString(properties, env, PropertyKey.CAIRO_SQL_SYSTEM_TABLE_PREFIX, "sys.");

            this.cairoPageFrameReduceQueueCapacity = Numbers.ceilPow2(getInt(properties, env, PropertyKey.CAIRO_PAGE_FRAME_REDUCE_QUEUE_CAPACITY, 64));
            this.cairoPageFrameReduceRowIdListCapacity = Numbers.ceilPow2(getInt(properties, env, PropertyKey.CAIRO_PAGE_FRAME_ROWID_LIST_CAPACITY, 256));
            this.cairoPageFrameReduceColumnListCapacity = Numbers.ceilPow2(getInt(properties, env, PropertyKey.CAIRO_PAGE_FRAME_COLUMN_LIST_CAPACITY, 16));
            this.sqlParallelFilterEnabled = getBoolean(properties, env, PropertyKey.CAIRO_SQL_PARALLEL_FILTER_ENABLED, true);
            this.sqlParallelFilterPreTouchEnabled = getBoolean(properties, env, PropertyKey.CAIRO_SQL_PARALLEL_FILTER_PRETOUCH_ENABLED, true);
            this.cairoPageFrameReduceShardCount = getInt(properties, env, PropertyKey.CAIRO_PAGE_FRAME_SHARD_COUNT, 4);

            this.writerDataIndexKeyAppendPageSize = Files.ceilPageSize(getLongSize(properties, env, PropertyKey.CAIRO_WRITER_DATA_INDEX_KEY_APPEND_PAGE_SIZE, 512 * 1024));
            this.writerDataIndexValueAppendPageSize = Files.ceilPageSize(getLongSize(properties, env, PropertyKey.CAIRO_WRITER_DATA_INDEX_VALUE_APPEND_PAGE_SIZE, 16 * Numbers.SIZE_1MB));
            this.writerDataAppendPageSize = Files.ceilPageSize(getLongSize(properties, env, PropertyKey.CAIRO_WRITER_DATA_APPEND_PAGE_SIZE, 16 * Numbers.SIZE_1MB));
            this.writerMiscAppendPageSize = Files.ceilPageSize(getLongSize(properties, env, PropertyKey.CAIRO_WRITER_MISC_APPEND_PAGE_SIZE, Files.PAGE_SIZE));

            this.sampleByIndexSearchPageSize = getIntSize(properties, env, PropertyKey.CAIRO_SQL_SAMPLEBY_PAGE_SIZE, 0);
            this.sqlDoubleToStrCastScale = getInt(properties, env, PropertyKey.CAIRO_SQL_DOUBLE_CAST_SCALE, 12);
            this.sqlFloatToStrCastScale = getInt(properties, env, PropertyKey.CAIRO_SQL_FLOAT_CAST_SCALE, 4);
            this.sqlGroupByMapCapacity = getInt(properties, env, PropertyKey.CAIRO_SQL_GROUPBY_MAP_CAPACITY, 1024);
            this.sqlGroupByPoolCapacity = getInt(properties, env, PropertyKey.CAIRO_SQL_GROUPBY_POOL_CAPACITY, 1024);
            this.sqlMaxSymbolNotEqualsCount = getInt(properties, env, PropertyKey.CAIRO_SQL_MAX_SYMBOL_NOT_EQUALS_COUNT, 100);
            this.sqlBindVariablePoolSize = getInt(properties, env, PropertyKey.CAIRO_SQL_BIND_VARIABLE_POOL_SIZE, 8);
            final String sqlCopyFormatsFile = getString(properties, env, PropertyKey.CAIRO_SQL_COPY_FORMATS_FILE, "/text_loader.json");
            final String dateLocale = getString(properties, env, PropertyKey.CAIRO_DATE_LOCALE, "en");
            this.locale = DateLocaleFactory.INSTANCE.getLocale(dateLocale);
            if (this.locale == null) {
                throw ServerConfigurationException.forInvalidKey(PropertyKey.CAIRO_DATE_LOCALE.getPropertyPath(), dateLocale);
            }
            this.sqlDistinctTimestampKeyCapacity = getInt(properties, env, PropertyKey.CAIRO_SQL_DISTINCT_TIMESTAMP_KEY_CAPACITY, 512);
            this.sqlDistinctTimestampLoadFactor = getDouble(properties, env, PropertyKey.CAIRO_SQL_DISTINCT_TIMESTAMP_LOAD_FACTOR, 0.5);
            this.sqlPageFrameMinRows = getInt(properties, env, PropertyKey.CAIRO_SQL_PAGE_FRAME_MIN_ROWS, 1_000);
            this.sqlPageFrameMaxRows = getInt(properties, env, PropertyKey.CAIRO_SQL_PAGE_FRAME_MAX_ROWS, 1_000_000);

            this.sqlJitMode = getSqlJitMode(properties, env);
            this.sqlJitIRMemoryPageSize = getIntSize(properties, env, PropertyKey.CAIRO_SQL_JIT_IR_MEMORY_PAGE_SIZE, 8 * 1024);
            this.sqlJitIRMemoryMaxPages = getInt(properties, env, PropertyKey.CAIRO_SQL_JIT_IR_MEMORY_MAX_PAGES, 8);
            this.sqlJitBindVarsMemoryPageSize = getIntSize(properties, env, PropertyKey.CAIRO_SQL_JIT_BIND_VARS_MEMORY_PAGE_SIZE, 4 * 1024);
            this.sqlJitBindVarsMemoryMaxPages = getInt(properties, env, PropertyKey.CAIRO_SQL_JIT_BIND_VARS_MEMORY_MAX_PAGES, 8);
            this.sqlJitRowsThreshold = getIntSize(properties, env, PropertyKey.CAIRO_SQL_JIT_ROWS_THRESHOLD, 1024 * 1024);
            this.sqlJitPageAddressCacheThreshold = getIntSize(properties, env, PropertyKey.CAIRO_SQL_JIT_PAGE_ADDRESS_CACHE_THRESHOLD, 1024 * 1024);
            this.sqlJitDebugEnabled = getBoolean(properties, env, PropertyKey.CAIRO_SQL_JIT_DEBUG_ENABLED, false);

            String value = getString(properties, env, PropertyKey.CAIRO_WRITER_FO_OPTS, "o_none");
            long lopts = CairoConfiguration.O_NONE;
            String[] opts = value.split("\\|");
            for (String opt : opts) {
                int index = WRITE_FO_OPTS.keyIndex(opt.trim());
                if (index < 0) {
                    lopts |= WRITE_FO_OPTS.valueAt(index);
                }
            }
            this.writerFileOpenOpts = lopts;

            this.writerMixedIOEnabled = ff.allowMixedIO(this.root);

            this.inputFormatConfiguration = new InputFormatConfiguration(
                    new DateFormatFactory(),
                    DateLocaleFactory.INSTANCE,
                    new TimestampFormatFactory(),
                    this.locale
            );

            try (JsonLexer lexer = new JsonLexer(1024, 1024)) {
                inputFormatConfiguration.parseConfiguration(PropServerConfiguration.class, lexer, confRoot, sqlCopyFormatsFile);
            }

            this.cairoSqlCopyRoot = getString(properties, env, PropertyKey.CAIRO_SQL_COPY_ROOT, null);
            String cairoSqlCopyWorkRoot = getString(properties, env, PropertyKey.CAIRO_SQL_COPY_WORK_ROOT, tmpRoot);
            if (cairoSqlCopyRoot != null) {
                this.cairoSqlCopyWorkRoot = getCanonicalPath(cairoSqlCopyWorkRoot);
            } else {
                this.cairoSqlCopyWorkRoot = null;
            }

            if (pathEquals(root, this.cairoSqlCopyWorkRoot) ||
                    pathEquals(this.root, this.cairoSqlCopyWorkRoot) ||
                    pathEquals(this.confRoot, this.cairoSqlCopyWorkRoot) ||
                    pathEquals(this.snapshotRoot, this.cairoSqlCopyWorkRoot)) {
                throw new ServerConfigurationException("Configuration value for " + PropertyKey.CAIRO_SQL_COPY_WORK_ROOT.getPropertyPath() + " can't point to root, data, conf or snapshot dirs. ");
            }

            String cairoSQLCopyIdSupplier = getString(properties, env, PropertyKey.CAIRO_SQL_COPY_ID_SUPPLIER, "random");
            this.cairoSQLCopyIdSupplier = Chars.equalsLowerCaseAscii(cairoSQLCopyIdSupplier, "sequential") ? 1 : 0;

            this.cairoSqlCopyMaxIndexChunkSize = getLongSize(properties, env, PropertyKey.CAIRO_SQL_COPY_MAX_INDEX_CHUNK_SIZE, 100 * Numbers.SIZE_1MB);
            this.cairoSqlCopyMaxIndexChunkSize -= (cairoSqlCopyMaxIndexChunkSize % CsvFileIndexer.INDEX_ENTRY_SIZE);
            if (this.cairoSqlCopyMaxIndexChunkSize < 16) {
                throw new ServerConfigurationException("invalid configuration value [key=" + PropertyKey.CAIRO_SQL_COPY_MAX_INDEX_CHUNK_SIZE.getPropertyPath() +
                        ", description=max import chunk size can't be smaller than 16]");
            }
            this.cairoSqlCopyQueueCapacity = Numbers.ceilPow2(getInt(properties, env, PropertyKey.CAIRO_SQL_COPY_QUEUE_CAPACITY, 32));
            this.cairoSqlCopyLogRetentionDays = getInt(properties, env, PropertyKey.CAIRO_SQL_COPY_LOG_RETENTION_DAYS, 3);
            this.o3MinLagUs = getLong(properties, env, PropertyKey.CAIRO_O3_MIN_LAG, 1_000) * 1_000L;

            this.backupRoot = getString(properties, env, PropertyKey.CAIRO_SQL_BACKUP_ROOT, null);
            this.backupDirTimestampFormat = getTimestampFormat(properties, env);
            this.backupTempDirName = getString(properties, env, PropertyKey.CAIRO_SQL_BACKUP_DIR_TMP_NAME, "tmp");
            this.backupMkdirMode = getInt(properties, env, PropertyKey.CAIRO_SQL_BACKUP_MKDIR_MODE, 509);
            this.detachedMkdirMode = getInt(properties, env, PropertyKey.CAIRO_DETACHED_MKDIR_MODE, 509);
            this.columnIndexerQueueCapacity = getQueueCapacity(properties, env, PropertyKey.CAIRO_COLUMN_INDEXER_QUEUE_CAPACITY, 64);
            this.vectorAggregateQueueCapacity = getQueueCapacity(properties, env, PropertyKey.CAIRO_VECTOR_AGGREGATE_QUEUE_CAPACITY, 128);
            this.o3CallbackQueueCapacity = getQueueCapacity(properties, env, PropertyKey.CAIRO_O3_CALLBACK_QUEUE_CAPACITY, 128);
            this.o3PartitionQueueCapacity = getQueueCapacity(properties, env, PropertyKey.CAIRO_O3_PARTITION_QUEUE_CAPACITY, 128);
            this.o3OpenColumnQueueCapacity = getQueueCapacity(properties, env, PropertyKey.CAIRO_O3_OPEN_COLUMN_QUEUE_CAPACITY, 128);
            this.o3CopyQueueCapacity = getQueueCapacity(properties, env, PropertyKey.CAIRO_O3_COPY_QUEUE_CAPACITY, 128);
            this.o3LagCalculationWindowsSize = getIntSize(properties, env, PropertyKey.CAIRO_O3_LAG_CALCULATION_WINDOW_SIZE, 4);
            this.o3PurgeDiscoveryQueueCapacity = Numbers.ceilPow2(getInt(properties, env, PropertyKey.CAIRO_O3_PURGE_DISCOVERY_QUEUE_CAPACITY, 128));
            this.o3ColumnMemorySize = (int) Files.ceilPageSize(getIntSize(properties, env, PropertyKey.CAIRO_O3_COLUMN_MEMORY_SIZE, 8 * Numbers.SIZE_1MB));
            this.maxUncommittedRows = getInt(properties, env, PropertyKey.CAIRO_MAX_UNCOMMITTED_ROWS, 500_000);

            long o3MaxLag = getLong(properties, env, PropertyKey.CAIRO_COMMIT_LAG, 10 * Dates.MINUTE_MILLIS);
            this.o3MaxLag = getLong(properties, env, PropertyKey.CAIRO_O3_MAX_LAG, o3MaxLag) * 1_000;

            this.o3QuickSortEnabled = getBoolean(properties, env, PropertyKey.CAIRO_O3_QUICKSORT_ENABLED, false);
            this.rndFunctionMemoryPageSize = Numbers.ceilPow2(getIntSize(properties, env, PropertyKey.CAIRO_RND_MEMORY_PAGE_SIZE, 8192));
            this.rndFunctionMemoryMaxPages = Numbers.ceilPow2(getInt(properties, env, PropertyKey.CAIRO_RND_MEMORY_MAX_PAGES, 128));
            this.sqlStrFunctionBufferMaxSize = Numbers.ceilPow2(getInt(properties, env, PropertyKey.CAIRO_SQL_STR_FUNCTION_BUFFER_MAX_SIZE, Numbers.SIZE_1MB));
            this.sqlAnalyticStorePageSize = Numbers.ceilPow2(getIntSize(properties, env, PropertyKey.CAIRO_SQL_ANALYTIC_STORE_PAGE_SIZE, Numbers.SIZE_1MB));
            this.sqlAnalyticStoreMaxPages = getInt(properties, env, PropertyKey.CAIRO_SQL_ANALYTIC_STORE_MAX_PAGES, Integer.MAX_VALUE);
            this.sqlAnalyticRowIdPageSize = Numbers.ceilPow2(getIntSize(properties, env, PropertyKey.CAIRO_SQL_ANALYTIC_ROWID_PAGE_SIZE, 512 * 1024));
            this.sqlAnalyticRowIdMaxPages = getInt(properties, env, PropertyKey.CAIRO_SQL_ANALYTIC_ROWID_MAX_PAGES, Integer.MAX_VALUE);
            this.sqlAnalyticTreeKeyPageSize = Numbers.ceilPow2(getIntSize(properties, env, PropertyKey.CAIRO_SQL_ANALYTIC_TREE_PAGE_SIZE, 512 * 1024));
            this.sqlAnalyticTreeKeyMaxPages = getInt(properties, env, PropertyKey.CAIRO_SQL_ANALYTIC_TREE_MAX_PAGES, Integer.MAX_VALUE);
            this.sqlTxnScoreboardEntryCount = Numbers.ceilPow2(getInt(properties, env, PropertyKey.CAIRO_O3_TXN_SCOREBOARD_ENTRY_COUNT, 16384));
            this.latestByQueueCapacity = Numbers.ceilPow2(getInt(properties, env, PropertyKey.CAIRO_LATESTBY_QUEUE_CAPACITY, 32));
            this.telemetryEnabled = getBoolean(properties, env, PropertyKey.TELEMETRY_ENABLED, true);
            this.telemetryDisableCompletely = getBoolean(properties, env, PropertyKey.TELEMETRY_DISABLE_COMPLETELY, false);
            this.telemetryQueueCapacity = Numbers.ceilPow2(getInt(properties, env, PropertyKey.TELEMETRY_QUEUE_CAPACITY, 512));
            this.telemetryHideTables = getBoolean(properties, env, PropertyKey.TELEMETRY_HIDE_TABLES, true);
            this.o3PartitionPurgeListCapacity = getInt(properties, env, PropertyKey.CAIRO_O3_PARTITION_PURGE_LIST_INITIAL_CAPACITY, 1);
            this.ioURingEnabled = getBoolean(properties, env, PropertyKey.CAIRO_IO_URING_ENABLED, true);
            this.cairoMaxCrashFiles = getInt(properties, env, PropertyKey.CAIRO_MAX_CRASH_FILES, 100);
            this.o3LastPartitionMaxSplits = Math.max(1, getInt(properties, env, PropertyKey.CAIRO_O3_LAST_PARTITION_MAX_SPLITS, 20));
            this.o3PartitionSplitMinSize = getLongSize(properties, env, PropertyKey.CAIRO_O3_PARTITION_SPLIT_MIN_SIZE, 50 * Numbers.SIZE_1MB);

            parseBindTo(properties, env, PropertyKey.LINE_UDP_BIND_TO, "0.0.0.0:9009", (a, p) -> {
                this.lineUdpBindIPV4Address = a;
                this.lineUdpPort = p;
            });

            this.lineUdpGroupIPv4Address = getIPv4Address(properties, env, PropertyKey.LINE_UDP_JOIN, "232.1.2.3");
            this.lineUdpCommitRate = getInt(properties, env, PropertyKey.LINE_UDP_COMMIT_RATE, 1_000_000);
            this.lineUdpMsgBufferSize = getIntSize(properties, env, PropertyKey.LINE_UDP_MSG_BUFFER_SIZE, 2048);
            this.lineUdpMsgCount = getInt(properties, env, PropertyKey.LINE_UDP_MSG_COUNT, 10_000);
            this.lineUdpReceiveBufferSize = getIntSize(properties, env, PropertyKey.LINE_UDP_RECEIVE_BUFFER_SIZE, 8 * Numbers.SIZE_1MB);
            this.lineUdpEnabled = getBoolean(properties, env, PropertyKey.LINE_UDP_ENABLED, false);
            this.lineUdpOwnThreadAffinity = getInt(properties, env, PropertyKey.LINE_UDP_OWN_THREAD_AFFINITY, -1);
            this.lineUdpOwnThread = getBoolean(properties, env, PropertyKey.LINE_UDP_OWN_THREAD, false);
            this.lineUdpUnicast = getBoolean(properties, env, PropertyKey.LINE_UDP_UNICAST, false);
            this.lineUdpCommitMode = getCommitMode(properties, env, PropertyKey.LINE_UDP_COMMIT_MODE);
            this.lineUdpTimestampAdapter = getLineTimestampAdaptor(properties, env, PropertyKey.LINE_UDP_TIMESTAMP);
            String defaultUdpPartitionByProperty = getString(properties, env, PropertyKey.LINE_DEFAULT_PARTITION_BY, "DAY");
            this.lineUdpDefaultPartitionBy = PartitionBy.fromString(defaultUdpPartitionByProperty);
            if (this.lineUdpDefaultPartitionBy == -1) {
                log.info().$("invalid partition by ").$(lineUdpDefaultPartitionBy).$("), will use DAY for UDP").$();
                this.lineUdpDefaultPartitionBy = PartitionBy.DAY;
            }

            this.lineTcpEnabled = getBoolean(properties, env, PropertyKey.LINE_TCP_ENABLED, true);
            if (lineTcpEnabled) {
                // obsolete
                lineTcpNetConnectionLimit = getInt(properties, env, PropertyKey.LINE_TCP_NET_ACTIVE_CONNECTION_LIMIT, 256);
                lineTcpNetConnectionLimit = getInt(properties, env, PropertyKey.LINE_TCP_NET_CONNECTION_LIMIT, lineTcpNetConnectionLimit);
                lineTcpNetConnectionHint = getBoolean(properties, env, PropertyKey.LINE_TCP_NET_CONNECTION_HINT, false);
                parseBindTo(properties, env, PropertyKey.LINE_TCP_NET_BIND_TO, "0.0.0.0:9009", (a, p) -> {
                    lineTcpNetBindIPv4Address = a;
                    lineTcpNetBindPort = p;
                });

                // deprecated
                this.lineTcpNetIdleConnectionTimeout = getLong(properties, env, PropertyKey.LINE_TCP_NET_IDLE_TIMEOUT, 0);
                this.lineTcpNetIdleConnectionTimeout = getLong(properties, env, PropertyKey.LINE_TCP_NET_CONNECTION_TIMEOUT, this.lineTcpNetIdleConnectionTimeout);

                // deprecated
                this.lineTcpNetConnectionQueueTimeout = getLong(properties, env, PropertyKey.LINE_TCP_NET_QUEUED_TIMEOUT, 5_000);
                this.lineTcpNetConnectionQueueTimeout = getLong(properties, env, PropertyKey.LINE_TCP_NET_CONNECTION_QUEUE_TIMEOUT, this.lineTcpNetConnectionQueueTimeout);

                // deprecated
                this.lineTcpNetConnectionRcvBuf = getIntSize(properties, env, PropertyKey.LINE_TCP_NET_RECV_BUF_SIZE, -1);
                this.lineTcpNetConnectionRcvBuf = getIntSize(properties, env, PropertyKey.LINE_TCP_NET_CONNECTION_RCVBUF, this.lineTcpNetConnectionRcvBuf);

                this.lineTcpConnectionPoolInitialCapacity = getInt(properties, env, PropertyKey.LINE_TCP_CONNECTION_POOL_CAPACITY, 8);
                LineTimestampAdapter timestampAdapter = getLineTimestampAdaptor(properties, env, PropertyKey.LINE_TCP_TIMESTAMP);
                this.lineTcpTimestampAdapter = new LineTcpTimestampAdapter(timestampAdapter);
                this.lineTcpMsgBufferSize = getIntSize(properties, env, PropertyKey.LINE_TCP_MSG_BUFFER_SIZE, 32768);
                this.lineTcpMaxMeasurementSize = getIntSize(properties, env, PropertyKey.LINE_TCP_MAX_MEASUREMENT_SIZE, 32768);
                if (lineTcpMaxMeasurementSize > lineTcpMsgBufferSize) {
                    lineTcpMsgBufferSize = lineTcpMaxMeasurementSize;
                }
                this.lineTcpWriterQueueCapacity = getQueueCapacity(properties, env, PropertyKey.LINE_TCP_WRITER_QUEUE_CAPACITY, 128);
                this.lineTcpWriterWorkerCount = getInt(properties, env, PropertyKey.LINE_TCP_WRITER_WORKER_COUNT, 1);
                cpuUsed += this.lineTcpWriterWorkerCount;
                this.lineTcpWriterWorkerAffinity = getAffinity(properties, env, PropertyKey.LINE_TCP_WRITER_WORKER_AFFINITY, lineTcpWriterWorkerCount);
                this.lineTcpWriterWorkerPoolHaltOnError = getBoolean(properties, env, PropertyKey.LINE_TCP_WRITER_HALT_ON_ERROR, false);
                this.lineTcpWriterWorkerYieldThreshold = getLong(properties, env, PropertyKey.LINE_TCP_WRITER_WORKER_YIELD_THRESHOLD, 10);
                this.lineTcpWriterWorkerSleepThreshold = getLong(properties, env, PropertyKey.LINE_TCP_WRITER_WORKER_SLEEP_THRESHOLD, 10_000);
                this.symbolCacheWaitUsBeforeReload = getLong(properties, env, PropertyKey.LINE_TCP_SYMBOL_CACHE_WAIT_US_BEFORE_RELOAD, 500_000);

                int ilpTcpWorkerCount;
                if (cpuAvailable < 9) {
                    ilpTcpWorkerCount = 0;
                } else if (cpuAvailable < 17) {
                    ilpTcpWorkerCount = 2;
                } else {
                    ilpTcpWorkerCount = 6;
                }
                this.lineTcpIOWorkerCount = getInt(properties, env, PropertyKey.LINE_TCP_IO_WORKER_COUNT, ilpTcpWorkerCount);
                cpuUsed += this.lineTcpIOWorkerCount;
                this.lineTcpIOWorkerAffinity = getAffinity(properties, env, PropertyKey.LINE_TCP_IO_WORKER_AFFINITY, lineTcpIOWorkerCount);
                this.lineTcpIOWorkerPoolHaltOnError = getBoolean(properties, env, PropertyKey.LINE_TCP_IO_HALT_ON_ERROR, false);
                this.lineTcpIOWorkerYieldThreshold = getLong(properties, env, PropertyKey.LINE_TCP_IO_WORKER_YIELD_THRESHOLD, 10);
                this.lineTcpIOWorkerSleepThreshold = getLong(properties, env, PropertyKey.LINE_TCP_IO_WORKER_SLEEP_THRESHOLD, 10_000);
                this.lineTcpMaintenanceInterval = getLong(properties, env, PropertyKey.LINE_TCP_MAINTENANCE_JOB_INTERVAL, 1000);
                this.lineTcpCommitIntervalFraction = getDouble(properties, env, PropertyKey.LINE_TCP_COMMIT_INTERVAL_FRACTION, 0.5);
                this.lineTcpCommitIntervalDefault = getLong(properties, env, PropertyKey.LINE_TCP_COMMIT_INTERVAL_DEFAULT, COMMIT_INTERVAL_DEFAULT);
                if (this.lineTcpCommitIntervalDefault < 1L) {
                    log.info().$("invalid default commit interval ").$(lineTcpCommitIntervalDefault).$("), will use ").$(COMMIT_INTERVAL_DEFAULT).$();
                    this.lineTcpCommitIntervalDefault = COMMIT_INTERVAL_DEFAULT;
                }
                this.lineTcpAuthDB = getString(properties, env, PropertyKey.LINE_TCP_AUTH_DB_PATH, null);
                // deprecated
                String defaultTcpPartitionByProperty = getString(properties, env, PropertyKey.LINE_TCP_DEFAULT_PARTITION_BY, "DAY");
                defaultTcpPartitionByProperty = getString(properties, env, PropertyKey.LINE_DEFAULT_PARTITION_BY, defaultTcpPartitionByProperty);
                this.lineTcpDefaultPartitionBy = PartitionBy.fromString(defaultTcpPartitionByProperty);
                if (this.lineTcpDefaultPartitionBy == -1) {
                    log.info().$("invalid partition by ").$(defaultTcpPartitionByProperty).$("), will use DAY for TCP").$();
                    this.lineTcpDefaultPartitionBy = PartitionBy.DAY;
                }
                this.minIdleMsBeforeWriterRelease = getLong(properties, env, PropertyKey.LINE_TCP_MIN_IDLE_MS_BEFORE_WRITER_RELEASE, 500);
                this.lineTcpDisconnectOnError = getBoolean(properties, env, PropertyKey.LINE_TCP_DISCONNECT_ON_ERROR, true);
                this.stringToCharCastAllowed = getBoolean(properties, env, PropertyKey.LINE_TCP_UNDOCUMENTED_STRING_TO_CHAR_CAST_ALLOWED, false);
                this.symbolAsFieldSupported = getBoolean(properties, env, PropertyKey.LINE_TCP_UNDOCUMENTED_SYMBOL_AS_FIELD_SUPPORTED, false);
                this.stringAsTagSupported = getBoolean(properties, env, PropertyKey.LINE_TCP_UNDOCUMENTED_STRING_AS_TAG_SUPPORTED, false);
                String floatDefaultColumnTypeName = getString(properties, env, PropertyKey.LINE_FLOAT_DEFAULT_COLUMN_TYPE, ColumnType.nameOf(ColumnType.DOUBLE));
                this.floatDefaultColumnType = ColumnType.tagOf(floatDefaultColumnTypeName);
                if (floatDefaultColumnType != ColumnType.DOUBLE && floatDefaultColumnType != ColumnType.FLOAT) {
                    log.info().$("invalid default column type for float ").$(floatDefaultColumnTypeName).$("), will use DOUBLE").$();
                    this.floatDefaultColumnType = ColumnType.DOUBLE;
                }
                String integerDefaultColumnTypeName = getString(properties, env, PropertyKey.LINE_INTEGER_DEFAULT_COLUMN_TYPE, ColumnType.nameOf(ColumnType.LONG));
                this.integerDefaultColumnType = ColumnType.tagOf(integerDefaultColumnTypeName);
                if (integerDefaultColumnType != ColumnType.LONG && integerDefaultColumnType != ColumnType.INT && integerDefaultColumnType != ColumnType.SHORT && integerDefaultColumnType != ColumnType.BYTE) {
                    log.info().$("invalid default column type for integer ").$(integerDefaultColumnTypeName).$("), will use LONG").$();
                    this.integerDefaultColumnType = ColumnType.LONG;
                }
                final long heartbeatInterval = LineTcpReceiverConfigurationHelper.calcCommitInterval(
                        this.o3MinLagUs,
                        this.lineTcpCommitIntervalFraction,
                        this.lineTcpCommitIntervalDefault
                );
                this.lineTcpNetConnectionHeartbeatInterval = getLong(properties, env, PropertyKey.LINE_TCP_NET_CONNECTION_HEARTBEAT_INTERVAL, heartbeatInterval);
            } else {
                this.lineTcpAuthDB = null;
            }
            this.ilpAutoCreateNewColumns = getBoolean(properties, env, PropertyKey.LINE_AUTO_CREATE_NEW_COLUMNS, true);
            this.ilpAutoCreateNewTables = getBoolean(properties, env, PropertyKey.LINE_AUTO_CREATE_NEW_TABLES, true);

            this.sharedWorkerCount = getInt(properties, env, PropertyKey.SHARED_WORKER_COUNT, Math.max(2, cpuAvailable - cpuSpare - cpuUsed));
            this.sharedWorkerAffinity = getAffinity(properties, env, PropertyKey.SHARED_WORKER_AFFINITY, sharedWorkerCount);
            this.sharedWorkerHaltOnError = getBoolean(properties, env, PropertyKey.SHARED_WORKER_HALT_ON_ERROR, false);
            this.sharedWorkerYieldThreshold = getLong(properties, env, PropertyKey.SHARED_WORKER_YIELD_THRESHOLD, 10);
            this.sharedWorkerSleepThreshold = getLong(properties, env, PropertyKey.SHARED_WORKER_SLEEP_THRESHOLD, 10_000);
            this.sharedWorkerSleepTimeout = getLong(properties, env, PropertyKey.SHARED_WORKER_SLEEP_TIMEOUT, 10);

            this.metricsEnabled = getBoolean(properties, env, PropertyKey.METRICS_ENABLED, false);
            this.writerAsyncCommandBusyWaitTimeout = getLong(properties, env, PropertyKey.CAIRO_WRITER_ALTER_BUSY_WAIT_TIMEOUT, 500);
            this.writerAsyncCommandMaxWaitTimeout = getLong(properties, env, PropertyKey.CAIRO_WRITER_ALTER_MAX_WAIT_TIMEOUT, 30_000);
            this.writerTickRowsCountMod = Numbers.ceilPow2(getInt(properties, env, PropertyKey.CAIRO_WRITER_TICK_ROWS_COUNT, 1024)) - 1;
            this.writerAsyncCommandQueueCapacity = Numbers.ceilPow2(getInt(properties, env, PropertyKey.CAIRO_WRITER_COMMAND_QUEUE_CAPACITY, 32));
            this.writerAsyncCommandQueueSlotSize = Numbers.ceilPow2(getLongSize(properties, env, PropertyKey.CAIRO_WRITER_COMMAND_QUEUE_SLOT_SIZE, 2048));

            this.queryCacheEventQueueCapacity = Numbers.ceilPow2(getInt(properties, env, PropertyKey.CAIRO_QUERY_CACHE_EVENT_QUEUE_CAPACITY, 4));

            this.buildInformation = buildInformation;
            this.binaryEncodingMaxLength = getInt(properties, env, PropertyKey.BINARYDATA_ENCODING_MAXLENGTH, 32768);
        }
    }

    public static String rootSubdir(CharSequence dbRoot, CharSequence subdir) {
        if (dbRoot != null) {
            int len = dbRoot.length();
            int end = len;
            boolean needsSlash = true;
            for (int i = len - 1; i > -1; --i) {
                if (dbRoot.charAt(i) == Files.SEPARATOR) {
                    if (i == len - 1) {
                        continue;
                    }
                    end = i + 1;
                    needsSlash = false;
                    break;
                }
            }
            StringSink sink = Misc.getThreadLocalBuilder();
            sink.put(dbRoot, 0, end);
            if (needsSlash) {
                sink.put(Files.SEPARATOR);
            }
            return sink.put(subdir).toString();
        }
        return null;
    }

    @Override
    public CairoConfiguration getCairoConfiguration() {
        return cairoConfiguration;
    }

    @Override
    public FactoryProvider getFactoryProvider() {
        if (factoryProvider == null) {
            throw new IllegalStateException("configuration.init() has not been invoked");
        }
        return factoryProvider;
    }

    @Override
    public HttpMinServerConfiguration getHttpMinServerConfiguration() {
        return httpMinServerConfiguration;
    }

    @Override
    public HttpServerConfiguration getHttpServerConfiguration() {
        return httpServerConfiguration;
    }

    @Override
    public LineTcpReceiverConfiguration getLineTcpReceiverConfiguration() {
        return lineTcpReceiverConfiguration;
    }

    @Override
    public LineUdpReceiverConfiguration getLineUdpReceiverConfiguration() {
        return lineUdpReceiverConfiguration;
    }

    @Override
    public MetricsConfiguration getMetricsConfiguration() {
        return metricsConfiguration;
    }

    @Override
    public PGWireConfiguration getPGWireConfiguration() {
        return pgWireConfiguration;
    }

    @Override
    public WorkerPoolConfiguration getWalApplyPoolConfiguration() {
        return walApplyPoolConfiguration;
    }

    @Override
    public WorkerPoolConfiguration getWorkerPoolConfiguration() {
        return sharedWorkerPoolConfiguration;
    }

    @Override
    public void init(CairoEngine engine, FreeOnExit freeOnExit) {
        this.factoryProvider = fpf.getInstance(this, engine, freeOnExit);
    }

    private int[] getAffinity(Properties properties, @Nullable Map<String, String> env, ConfigProperty key, int workerCount) throws ServerConfigurationException {
        final int[] result = new int[workerCount];
        String value = overrideWithEnv(properties, env, key);
        if (value == null) {
            Arrays.fill(result, -1);
        } else {
            String[] affinity = value.split(",");
            if (affinity.length != workerCount) {
                throw ServerConfigurationException.forInvalidKey(key.getPropertyPath(), "wrong number of affinity values");
            }
            for (int i = 0; i < workerCount; i++) {
                try {
                    result[i] = Numbers.parseInt(affinity[i]);
                } catch (NumericException e) {
                    throw ServerConfigurationException.forInvalidKey(key.getPropertyPath(), "Invalid affinity value: " + affinity[i]);
                }
            }
        }
        return result;
    }

    private int getCommitMode(Properties properties, @Nullable Map<String, String> env, ConfigProperty key) {
        final String commitMode = overrideWithEnv(properties, env, key);

        if (commitMode == null) {
            return CommitMode.NOSYNC;
        }

        if (Chars.equalsLowerCaseAscii(commitMode, "nosync")) {
            return CommitMode.NOSYNC;
        }

        if (Chars.equalsLowerCaseAscii(commitMode, "async")) {
            return CommitMode.ASYNC;
        }

        if (Chars.equalsLowerCaseAscii(commitMode, "sync")) {
            return CommitMode.SYNC;
        }

        return CommitMode.NOSYNC;
    }

    private LineTimestampAdapter getLineTimestampAdaptor(Properties properties, Map<String, String> env, ConfigProperty propNm) {
        final String lineUdpTimestampSwitch = getString(properties, env, propNm, "n");
        switch (lineUdpTimestampSwitch) {
            case "u":
                return LineMicroTimestampAdapter.INSTANCE;
            case "ms":
                return LineMilliTimestampAdapter.INSTANCE;
            case "s":
                return LineSecondTimestampAdapter.INSTANCE;
            case "m":
                return LineMinuteTimestampAdapter.INSTANCE;
            case "h":
                return LineHourTimestampAdapter.INSTANCE;
            default:
                return LineNanoTimestampAdapter.INSTANCE;
        }
    }

    private int getSqlJitMode(Properties properties, @Nullable Map<String, String> env) {
        final String jitMode = overrideWithEnv(properties, env, PropertyKey.CAIRO_SQL_JIT_MODE);

        if (jitMode == null) {
            return SqlJitMode.JIT_MODE_ENABLED;
        }

        if (Chars.equalsLowerCaseAscii(jitMode, "on")) {
            return SqlJitMode.JIT_MODE_ENABLED;
        }

        if (Chars.equalsLowerCaseAscii(jitMode, "off")) {
            return SqlJitMode.JIT_MODE_DISABLED;
        }

        if (Chars.equalsLowerCaseAscii(jitMode, "scalar")) {
            return SqlJitMode.JIT_MODE_FORCE_SCALAR;
        }

        return SqlJitMode.JIT_MODE_ENABLED;
    }

    private DateFormat getTimestampFormat(Properties properties, @Nullable Map<String, String> env) {
        final String pattern = overrideWithEnv(properties, env, PropertyKey.CAIRO_SQL_BACKUP_DIR_DATETIME_FORMAT);
        TimestampFormatCompiler compiler = new TimestampFormatCompiler();
        //noinspection ReplaceNullCheck
        if (null != pattern) {
            return compiler.compile(pattern);
        }
        return compiler.compile("yyyy-MM-dd");
    }

    private boolean pathEquals(String p1, String p2) {
        try {
            if (p1 == null || p2 == null) {
                return false;
            }
            //unfortunately java.io.Files.isSameFile() doesn't work on files that don't exist
            return new File(p1).getCanonicalPath().replace(File.separatorChar, '/')
                    .equals(new File(p2).getCanonicalPath().replace(File.separatorChar, '/'));
        } catch (IOException e) {
            log.info().$("Can't validate configuration property [key=").$(PropertyKey.CAIRO_SQL_COPY_WORK_ROOT.getPropertyPath())
                    .$(", value=").$(p2).$("]");
            return false;
        }
    }

    private void validateProperties(Properties properties, boolean configValidationStrict) throws ServerConfigurationException {
        ValidationResult validation = validator.validate(properties);
        if (validation != null) {
            if (validation.isError && configValidationStrict) {
                throw new ServerConfigurationException(validation.message);
            } else {
                log.advisory().$(validation.message).$();
            }
        }
    }

    protected boolean getBoolean(Properties properties, @Nullable Map<String, String> env, ConfigProperty key, boolean defaultValue) {
        final String value = overrideWithEnv(properties, env, key);
        return value == null ? defaultValue : Boolean.parseBoolean(value);
    }

    String getCanonicalPath(String path) throws ServerConfigurationException {
        try {
            return new File(path).getCanonicalPath();
        } catch (IOException e) {
            throw new ServerConfigurationException("Cannot calculate canonical path for configuration property [key=" + PropertyKey.CAIRO_SQL_COPY_WORK_ROOT.getPropertyPath() + ",value=" + path + "]");
        }
    }

    protected double getDouble(Properties properties, @Nullable Map<String, String> env, ConfigProperty key, double defaultValue) throws ServerConfigurationException {
        final String value = overrideWithEnv(properties, env, key);
        try {
            return value != null ? Numbers.parseDouble(value) : defaultValue;
        } catch (NumericException e) {
            throw ServerConfigurationException.forInvalidKey(key.getPropertyPath(), value);
        }
    }

    @SuppressWarnings("SameParameterValue")
    protected int getIPv4Address(Properties properties, Map<String, String> env, ConfigProperty key, String defaultValue) throws ServerConfigurationException {
        final String value = getString(properties, env, key, defaultValue);
        try {
            return Net.parseIPv4(value);
        } catch (NetworkError e) {
            throw ServerConfigurationException.forInvalidKey(key.getPropertyPath(), value);
        }
    }

    protected int getInt(Properties properties, @Nullable Map<String, String> env, ConfigProperty key, int defaultValue) throws ServerConfigurationException {
        final String value = overrideWithEnv(properties, env, key);
        try {
            return value != null ? Numbers.parseInt(value) : defaultValue;
        } catch (NumericException e) {
            throw ServerConfigurationException.forInvalidKey(key.getPropertyPath(), value);
        }
    }

    protected int getIntSize(Properties properties, @Nullable Map<String, String> env, ConfigProperty key, int defaultValue) throws ServerConfigurationException {
        final String value = overrideWithEnv(properties, env, key);
        try {
            return value != null ? Numbers.parseIntSize(value) : defaultValue;
        } catch (NumericException e) {
            throw ServerConfigurationException.forInvalidKey(key.getPropertyPath(), value);
        }
    }

    protected long getLong(Properties properties, @Nullable Map<String, String> env, ConfigProperty key, long defaultValue) throws ServerConfigurationException {
        final String value = overrideWithEnv(properties, env, key);
        try {
            return value != null ? Numbers.parseLong(value) : defaultValue;
        } catch (NumericException e) {
            throw ServerConfigurationException.forInvalidKey(key.getPropertyPath(), value);
        }
    }

    protected long getLongSize(Properties properties, @Nullable Map<String, String> env, ConfigProperty key, long defaultValue) throws ServerConfigurationException {
        final String value = overrideWithEnv(properties, env, key);
        try {
            return value != null ? Numbers.parseLongSize(value) : defaultValue;
        } catch (NumericException e) {
            throw ServerConfigurationException.forInvalidKey(key.getPropertyPath(), value);
        }
    }

    protected int getQueueCapacity(Properties properties, @Nullable Map<String, String> env, ConfigProperty key, int defaultValue) throws ServerConfigurationException {
        final int value = getInt(properties, env, key, defaultValue);
        if (!Numbers.isPow2(value)) {
            throw ServerConfigurationException.forInvalidKey(key.getPropertyPath(), "Value must be power of 2, e.g. 1,2,4,8,16,32,64...");
        }
        return value;
    }

    protected String getString(Properties properties, @Nullable Map<String, String> env, ConfigProperty key, String defaultValue) {
        String value = overrideWithEnv(properties, env, key);
        if (value == null) {
            return defaultValue;
        }
        return value;
    }

    protected PropertyValidator newValidator() {
        return new PropertyValidator();
    }

    protected String overrideWithEnv(Properties properties, @Nullable Map<String, String> env, ConfigProperty key) {
        String envCandidate = "QDB_" + key.getPropertyPath().replace('.', '_').toUpperCase();
        String envValue = env != null ? env.get(envCandidate) : null;
        if (envValue != null) {
            log.info().$("env config [key=").$(envCandidate).I$();
            return envValue;
        }
        return properties.getProperty(key.getPropertyPath());
    }

    protected void parseBindTo(
            Properties properties,
            Map<String, String> env,
            ConfigProperty key,
            String defaultValue,
            BindToParser parser
    ) throws ServerConfigurationException {

        final String bindTo = getString(properties, env, key, defaultValue);
        final int colonIndex = bindTo.indexOf(':');
        if (colonIndex == -1) {
            throw ServerConfigurationException.forInvalidKey(key.getPropertyPath(), bindTo);
        }

        final String ipv4Str = bindTo.substring(0, colonIndex);
        final int ipv4;
        try {
            ipv4 = Net.parseIPv4(ipv4Str);
        } catch (NetworkError e) {
            throw ServerConfigurationException.forInvalidKey(key.getPropertyPath(), ipv4Str);
        }

        final String portStr = bindTo.substring(colonIndex + 1);
        final int port;
        try {
            port = Numbers.parseInt(portStr);
        } catch (NumericException e) {
            throw ServerConfigurationException.forInvalidKey(key.getPropertyPath(), portStr);
        }

        parser.onReady(ipv4, port);
    }

    @FunctionalInterface
    protected interface BindToParser {
        void onReady(int address, int port);
    }

    public static class PropertyValidator {
        protected final Map<ConfigProperty, String> deprecatedSettings = new HashMap<>();
        protected final Map<String, String> obsoleteSettings = new HashMap<>();

        public PropertyValidator() {
            registerObsolete(
                    "line.tcp.commit.timeout",
                    PropertyKey.LINE_TCP_COMMIT_INTERVAL_DEFAULT,
                    PropertyKey.LINE_TCP_COMMIT_INTERVAL_FRACTION
            );
            registerObsolete(
                    "cairo.timestamp.locale",
                    PropertyKey.CAIRO_DATE_LOCALE
            );
            registerObsolete(
                    "pg.timestamp.locale",
                    PropertyKey.PG_DATE_LOCALE
            );
            registerObsolete(
                    "cairo.sql.append.page.size",
                    PropertyKey.CAIRO_WRITER_DATA_APPEND_PAGE_SIZE
            );

            registerDeprecated(
                    PropertyKey.HTTP_MIN_BIND_TO,
                    PropertyKey.HTTP_MIN_NET_BIND_TO
            );
            registerDeprecated(
                    PropertyKey.HTTP_MIN_NET_IDLE_CONNECTION_TIMEOUT,
                    PropertyKey.HTTP_MIN_NET_CONNECTION_TIMEOUT
            );
            registerDeprecated(
                    PropertyKey.HTTP_MIN_NET_QUEUED_CONNECTION_TIMEOUT,
                    PropertyKey.HTTP_MIN_NET_CONNECTION_QUEUE_TIMEOUT
            );
            registerDeprecated(
                    PropertyKey.HTTP_MIN_NET_SND_BUF_SIZE,
                    PropertyKey.HTTP_MIN_NET_CONNECTION_SNDBUF
            );
            registerDeprecated(
                    PropertyKey.HTTP_NET_RCV_BUF_SIZE,
                    PropertyKey.HTTP_MIN_NET_CONNECTION_RCVBUF,
                    PropertyKey.HTTP_NET_CONNECTION_RCVBUF
            );
            registerDeprecated(
                    PropertyKey.HTTP_NET_ACTIVE_CONNECTION_LIMIT,
                    PropertyKey.HTTP_NET_CONNECTION_LIMIT
            );
            registerDeprecated(
                    PropertyKey.HTTP_NET_IDLE_CONNECTION_TIMEOUT,
                    PropertyKey.HTTP_NET_CONNECTION_TIMEOUT
            );
            registerDeprecated(
                    PropertyKey.HTTP_NET_QUEUED_CONNECTION_TIMEOUT,
                    PropertyKey.HTTP_NET_CONNECTION_QUEUE_TIMEOUT
            );
            registerDeprecated(
                    PropertyKey.HTTP_NET_SND_BUF_SIZE,
                    PropertyKey.HTTP_NET_CONNECTION_SNDBUF
            );
            registerDeprecated(
                    PropertyKey.PG_NET_ACTIVE_CONNECTION_LIMIT,
                    PropertyKey.PG_NET_CONNECTION_LIMIT
            );
            registerDeprecated(
                    PropertyKey.PG_NET_IDLE_TIMEOUT,
                    PropertyKey.PG_NET_CONNECTION_TIMEOUT
            );
            registerDeprecated(
                    PropertyKey.PG_NET_RECV_BUF_SIZE,
                    PropertyKey.PG_NET_CONNECTION_RCVBUF
            );
            registerDeprecated(
                    PropertyKey.LINE_TCP_NET_ACTIVE_CONNECTION_LIMIT,
                    PropertyKey.LINE_TCP_NET_CONNECTION_LIMIT
            );
            registerDeprecated(
                    PropertyKey.LINE_TCP_NET_IDLE_TIMEOUT,
                    PropertyKey.LINE_TCP_NET_CONNECTION_TIMEOUT
            );
            registerDeprecated(
                    PropertyKey.LINE_TCP_NET_QUEUED_TIMEOUT,
                    PropertyKey.LINE_TCP_NET_CONNECTION_QUEUE_TIMEOUT
            );
            registerDeprecated(
                    PropertyKey.LINE_TCP_NET_RECV_BUF_SIZE,
                    PropertyKey.LINE_TCP_NET_CONNECTION_RCVBUF
            );
            registerDeprecated(
                    PropertyKey.LINE_TCP_DEFAULT_PARTITION_BY,
                    PropertyKey.LINE_DEFAULT_PARTITION_BY
            );
            registerDeprecated(
                    PropertyKey.CAIRO_REPLACE_BUFFER_MAX_SIZE,
                    PropertyKey.CAIRO_SQL_STR_FUNCTION_BUFFER_MAX_SIZE
            );
            registerDeprecated(
                    PropertyKey.CIRCUIT_BREAKER_BUFFER_SIZE,
                    PropertyKey.NET_TEST_CONNECTION_BUFFER_SIZE
            );
            registerDeprecated(
                    PropertyKey.CAIRO_PAGE_FRAME_TASK_POOL_CAPACITY
            );
            registerDeprecated(
                    PropertyKey.CAIRO_SQL_MAP_PAGE_SIZE,
                    PropertyKey.CAIRO_SQL_SMALL_MAP_PAGE_SIZE
            );
            registerDeprecated(
                    PropertyKey.CAIRO_SQL_MAP_KEY_CAPACITY,
                    PropertyKey.CAIRO_SQL_SMALL_MAP_KEY_CAPACITY
            );
            registerDeprecated(PropertyKey.PG_INSERT_POOL_CAPACITY);
            registerDeprecated(PropertyKey.LINE_UDP_TIMESTAMP);
            registerDeprecated(PropertyKey.LINE_TCP_TIMESTAMP);
        }

        public ValidationResult validate(Properties properties) {
            // Settings that used to be valid but no longer are.
            Map<String, String> obsolete = new HashMap<>();

            // Settings that are still valid but are now superseded by newer ones.
            Map<String, String> deprecated = new HashMap<>();

            // Settings that are not recognized.
            Set<String> incorrect = new HashSet<>();

            for (String propName : properties.stringPropertyNames()) {
                Optional<ConfigProperty> prop = lookupConfigProperty(propName);
                if (prop.isPresent()) {
                    String deprecationMsg = deprecatedSettings.get(prop.get());
                    if (deprecationMsg != null) {
                        deprecated.put(propName, deprecationMsg);
                    }
                } else {
                    String obsoleteMsg = obsoleteSettings.get(propName);
                    if (obsoleteMsg != null) {
                        obsolete.put(propName, obsoleteMsg);
                    } else {
                        incorrect.add(propName);
                    }
                }
            }

            if (obsolete.isEmpty() && deprecated.isEmpty() && incorrect.isEmpty()) {
                return null;
            }

            boolean isError = false;

            StringBuilder sb = new StringBuilder("Configuration issues:\n");

            if (!incorrect.isEmpty()) {
                isError = true;
                sb.append("    Invalid settings (not recognized, probable typos):\n");
                for (String key : incorrect) {
                    sb.append("        * ");
                    sb.append(key);
                    sb.append('\n');
                }
            }

            if (!obsolete.isEmpty()) {
                isError = true;
                sb.append("    Obsolete settings (no longer recognized):\n");
                for (Map.Entry<String, String> entry : obsolete.entrySet()) {
                    sb.append("        * ");
                    sb.append(entry.getKey());
                    sb.append(": ");
                    sb.append(entry.getValue());
                    sb.append('\n');
                }
            }

            if (!deprecated.isEmpty()) {
                sb.append("    Deprecated settings (recognized but superseded by newer settings):\n");
                for (Map.Entry<String, String> entry : deprecated.entrySet()) {
                    sb.append("        * ");
                    sb.append(entry.getKey());
                    sb.append(": ");
                    sb.append(entry.getValue());
                    sb.append('\n');
                }
            }

            return new ValidationResult(isError, sb.toString());
        }

        private static <KeyT> void registerReplacements(
                Map<KeyT, String> map,
                KeyT old,
                ConfigProperty... replacements
        ) {
            if (replacements.length > 0) {
                final StringBuilder sb = new StringBuilder("Replaced by ");
                for (int index = 0; index < replacements.length; index++) {
                    if (index > 0) {
                        sb.append(index < (replacements.length - 1) ? ", " : " and ");
                    }
                    String replacement = replacements[index].getPropertyPath();
                    sb.append('`');
                    sb.append(replacement);
                    sb.append('`');
                }
                map.put(old, sb.toString());
            } else {
                map.put(old, "No longer used");
            }
        }

        protected Optional<ConfigProperty> lookupConfigProperty(String propName) {
            return PropertyKey.getByString(propName).map(prop -> prop);
        }

        protected void registerDeprecated(ConfigProperty old, ConfigProperty... replacements) {
            registerReplacements(deprecatedSettings, old, replacements);
        }

        protected void registerObsolete(String old, ConfigProperty... replacements) {
            registerReplacements(obsoleteSettings, old, replacements);
        }
    }

    public static class ValidationResult {
        public final boolean isError;
        public final String message;

        private ValidationResult(boolean isError, String message) {
            this.isError = isError;
            this.message = message;
        }
    }

    class PropCairoConfiguration implements CairoConfiguration {
        private final LongSupplier randomIDSupplier = () -> getRandom().nextPositiveLong();
        private final LongSupplier sequentialIDSupplier = new LongSupplier() {
            final AtomicLong value = new AtomicLong();

            @Override
            public long getAsLong() {
                return value.incrementAndGet();
            }
        };

        @Override
        public boolean attachPartitionCopy() {
            return cairoAttachPartitionCopy;
        }

        @Override
        public boolean enableTestFactories() {
            return false;
        }

        @Override
        public boolean getAllowTableRegistrySharedWrite() {
            return false;
        }

        @Override
        public int getAnalyticColumnPoolCapacity() {
            return sqlAnalyticColumnPoolCapacity;
        }

        @Override
        public @NotNull String getAttachPartitionSuffix() {
            return cairoAttachPartitionSuffix;
        }

        @Override
        public DateFormat getBackupDirTimestampFormat() {
            return backupDirTimestampFormat;
        }

        @Override
        public int getBackupMkDirMode() {
            return backupMkdirMode;
        }

        @Override
        public CharSequence getBackupRoot() {
            return backupRoot;
        }

        @Override
        public @NotNull CharSequence getBackupTempDirName() {
            return backupTempDirName;
        }

        @Override
        public int getBinaryEncodingMaxLength() {
            return binaryEncodingMaxLength;
        }

        @Override
        public int getBindVariablePoolSize() {
            return sqlBindVariablePoolSize;
        }

        @Override
        public @NotNull BuildInformation getBuildInformation() {
            return buildInformation;
        }

        @Override
        public @NotNull SqlExecutionCircuitBreakerConfiguration getCircuitBreakerConfiguration() {
            return circuitBreakerConfiguration;
        }

        @Override
        public int getColumnCastModelPoolCapacity() {
            return sqlColumnCastModelPoolCapacity;
        }

        @Override
        public int getColumnIndexerQueueCapacity() {
            return columnIndexerQueueCapacity;
        }

        @Override
        public int getColumnPurgeQueueCapacity() {
            return columnPurgeQueueCapacity;
        }

        @Override
        public long getColumnPurgeRetryDelay() {
            return columnPurgeRetryDelay;
        }

        @Override
        public long getColumnPurgeRetryDelayLimit() {
            return columnPurgeRetryDelayLimit;
        }

        @Override
        public double getColumnPurgeRetryDelayMultiplier() {
            return columnPurgeRetryDelayMultiplier;
        }

        @Override
        public int getColumnPurgeTaskPoolCapacity() {
            return columnPurgeTaskPoolCapacity;
        }

        @Override
        public int getCommitMode() {
            return commitMode;
        }

        @Override
        public @NotNull CharSequence getConfRoot() {
            return confRoot;
        }

        @Override
        public @NotNull LongSupplier getCopyIDSupplier() {
            if (cairoSQLCopyIdSupplier == 0) {
                return randomIDSupplier;
            }

            return sequentialIDSupplier;
        }

        @Override
        public int getCopyPoolCapacity() {
            return sqlCopyModelPoolCapacity;
        }

        @Override
        public int getCreateAsSelectRetryCount() {
            return createAsSelectRetryCount;
        }

        @Override
        public int getCreateTableModelPoolCapacity() {
            return sqlCreateTableModelPoolCapacity;
        }

        @Override
        public long getDataAppendPageSize() {
            return writerDataAppendPageSize;
        }

        @Override
        public long getDataIndexKeyAppendPageSize() {
            return writerDataIndexKeyAppendPageSize;
        }

        @Override
        public long getDataIndexValueAppendPageSize() {
            return writerDataIndexValueAppendPageSize;
        }

        @Override
        public long getDatabaseIdHi() {
            return instanceHashHi;
        }

        @Override
        public long getDatabaseIdLo() {
            return instanceHashLo;
        }

        @Override
        public @NotNull CharSequence getDbDirectory() {
            return dbDirectory;
        }

        @Override
        public @NotNull DateLocale getDefaultDateLocale() {
            return locale;
        }

        @Override
        public @NotNull CharSequence getDefaultMapType() {
            return defaultMapType;
        }

        @Override
        public boolean getDefaultSymbolCacheFlag() {
            return defaultSymbolCacheFlag;
        }

        @Override
        public int getDefaultSymbolCapacity() {
            return defaultSymbolCapacity;
        }

        @Override
        public int getDetachedMkDirMode() {
            return detachedMkdirMode;
        }

        @Override
        public int getDoubleToStrCastScale() {
            return sqlDoubleToStrCastScale;
        }

        @Override
        public int getExplainPoolCapacity() {
            return sqlExplainModelPoolCapacity;
        }

        @Override
        public @NotNull FactoryProvider getFactoryProvider() {
            return factoryProvider;
        }

        @Override
        public int getFileOperationRetryCount() {
            return fileOperationRetryCount;
        }

        @Override
        public @NotNull FilesFacade getFilesFacade() {
            return filesFacade;
        }

        @Override
        public int getFloatToStrCastScale() {
            return sqlFloatToStrCastScale;
        }

        @Override
        public int getGroupByMapCapacity() {
            return sqlGroupByMapCapacity;
        }

        @Override
        public int getGroupByPoolCapacity() {
            return sqlGroupByPoolCapacity;
        }

        @Override
        public long getIdleCheckInterval() {
            return idleCheckInterval;
        }

        @Override
        public int getInactiveReaderMaxOpenPartitions() {
            return inactiveReaderMaxOpenPartitions;
        }

        @Override
        public long getInactiveReaderTTL() {
            return inactiveReaderTTL;
        }

        @Override
        public long getInactiveWalWriterTTL() {
            return inactiveWalWriterTTL;
        }

        @Override
        public long getInactiveWriterTTL() {
            return inactiveWriterTTL;
        }

        @Override
        public int getIndexValueBlockSize() {
            return indexValueBlockSize;
        }

        @Override
        public int getInsertPoolCapacity() {
            return sqlInsertModelPoolCapacity;
        }

        @Override
        public int getLatestByQueueCapacity() {
            return latestByQueueCapacity;
        }

        @Override
        public int getMaxCrashFiles() {
            return cairoMaxCrashFiles;
        }

        @Override
        public int getMaxFileNameLength() {
            return maxFileNameLength;
        }

        @Override
        public int getMaxSwapFileCount() {
            return maxSwapFileCount;
        }

        @Override
        public int getMaxSymbolNotEqualsCount() {
            return sqlMaxSymbolNotEqualsCount;
        }

        @Override
        public int getMaxUncommittedRows() {
            return maxUncommittedRows;
        }

        @Override
        public int getMetadataPoolCapacity() {
            return sqlModelPoolCapacity;
        }

        @Override
        public long getMiscAppendPageSize() {
            return writerMiscAppendPageSize;
        }

        @Override
        public int getMkDirMode() {
            return mkdirMode;
        }

        @Override
        public int getO3CallbackQueueCapacity() {
            return o3CallbackQueueCapacity;
        }

        @Override
        public int getO3ColumnMemorySize() {
            return o3ColumnMemorySize;
        }

        @Override
        public int getO3CopyQueueCapacity() {
            return o3CopyQueueCapacity;
        }

        @Override
        public int getO3LagCalculationWindowsSize() {
            return o3LagCalculationWindowsSize;
        }

        @Override
        public int getO3LastPartitionMaxSplits() {
            return o3LastPartitionMaxSplits;
        }

        @Override
        public long getO3MaxLag() {
            return o3MaxLag;
        }

        @Override
        public int getO3MemMaxPages() {
            return Integer.MAX_VALUE;
        }

        @Override
        public long getO3MinLag() {
            return o3MinLagUs;
        }

        @Override
        public int getO3OpenColumnQueueCapacity() {
            return o3OpenColumnQueueCapacity;
        }

        @Override
        public int getO3PartitionQueueCapacity() {
            return o3PartitionQueueCapacity;
        }

        @Override
        public int getO3PurgeDiscoveryQueueCapacity() {
            return o3PurgeDiscoveryQueueCapacity;
        }

        @Override
        public int getPageFrameReduceColumnListCapacity() {
            return cairoPageFrameReduceColumnListCapacity;
        }

        @Override
        public int getPageFrameReduceQueueCapacity() {
            return cairoPageFrameReduceQueueCapacity;
        }

        @Override
        public int getPageFrameReduceRowIdListCapacity() {
            return cairoPageFrameReduceRowIdListCapacity;
        }

        @Override
        public int getPageFrameReduceShardCount() {
            return cairoPageFrameReduceShardCount;
        }

        @Override
        public int getParallelIndexThreshold() {
            return parallelIndexThreshold;
        }

        @Override
        public long getPartitionO3SplitMinSize() {
            return o3PartitionSplitMinSize;
        }

        @Override
        public int getPartitionPurgeListCapacity() {
            return o3PartitionPurgeListCapacity;
        }

        @Override
        public int getQueryCacheEventQueueCapacity() {
            return queryCacheEventQueueCapacity;
        }

        @Override
        public int getReaderPoolMaxSegments() {
            return readerPoolMaxSegments;
        }

        @Override
        public int getRenameTableModelPoolCapacity() {
            return sqlRenameTableModelPoolCapacity;
        }

        @Override
        public int getRepeatMigrationsFromVersion() {
            return repeatMigrationFromVersion;
        }

        @Override
        public int getRndFunctionMemoryMaxPages() {
            return rndFunctionMemoryMaxPages;
        }

        @Override
        public int getRndFunctionMemoryPageSize() {
            return rndFunctionMemoryPageSize;
        }

        @Override
        public @NotNull String getRoot() {
            return root;
        }

        @Override
        public int getSampleByIndexSearchPageSize() {
            return sampleByIndexSearchPageSize;
        }

        @Override
        public boolean getSimulateCrashEnabled() {
            return simulateCrashEnabled;
        }

        @Override
        public @NotNull CharSequence getSnapshotInstanceId() {
            return snapshotInstanceId;
        }

        @Override
        public @NotNull CharSequence getSnapshotRoot() {
            return snapshotRoot;
        }

        @Override
        public long getSpinLockTimeout() {
            return spinLockTimeout;
        }

        @Override
        public int getSqlAnalyticRowIdMaxPages() {
            return sqlAnalyticRowIdMaxPages;
        }

        @Override
        public int getSqlAnalyticRowIdPageSize() {
            return sqlAnalyticRowIdPageSize;
        }

        @Override
        public int getSqlAnalyticStoreMaxPages() {
            return sqlAnalyticStoreMaxPages;
        }

        @Override
        public int getSqlAnalyticStorePageSize() {
            return sqlAnalyticStorePageSize;
        }

        @Override
        public int getSqlAnalyticTreeKeyMaxPages() {
            return sqlAnalyticTreeKeyMaxPages;
        }

        @Override
        public int getSqlAnalyticTreeKeyPageSize() {
            return sqlAnalyticTreeKeyPageSize;
        }

        @Override
        public int getSqlCharacterStoreCapacity() {
            return sqlCharacterStoreCapacity;
        }

        @Override
        public int getSqlCharacterStoreSequencePoolCapacity() {
            return sqlCharacterStoreSequencePoolCapacity;
        }

        @Override
        public int getSqlColumnPoolCapacity() {
            return sqlColumnPoolCapacity;
        }

        @Override
        public double getSqlCompactMapLoadFactor() {
            return sqlCompactMapLoadFactor;
        }

        @Override
        public int getSqlCopyBufferSize() {
            return sqlCopyBufferSize;
        }

        @Override
        public CharSequence getSqlCopyInputRoot() {
            return cairoSqlCopyRoot;
        }

        @Override
        public CharSequence getSqlCopyInputWorkRoot() {
            return cairoSqlCopyWorkRoot;
        }

        @Override
        public int getSqlCopyLogRetentionDays() {
            return cairoSqlCopyLogRetentionDays;
        }

        @Override
        public long getSqlCopyMaxIndexChunkSize() {
            return cairoSqlCopyMaxIndexChunkSize;
        }

        @Override
        public int getSqlCopyQueueCapacity() {
            return cairoSqlCopyQueueCapacity;
        }

        @Override
        public int getSqlDistinctTimestampKeyCapacity() {
            return sqlDistinctTimestampKeyCapacity;
        }

        @Override
        public double getSqlDistinctTimestampLoadFactor() {
            return sqlDistinctTimestampLoadFactor;
        }

        @Override
        public int getSqlExpressionPoolCapacity() {
            return sqlExpressionPoolCapacity;
        }

        @Override
        public double getSqlFastMapLoadFactor() {
            return sqlFastMapLoadFactor;
        }

        @Override
        public int getSqlHashJoinLightValueMaxPages() {
            return sqlHashJoinLightValueMaxPages;
        }

        @Override
        public int getSqlHashJoinLightValuePageSize() {
            return sqlHashJoinLightValuePageSize;
        }

        @Override
        public int getSqlHashJoinValueMaxPages() {
            return sqlHashJoinValueMaxPages;
        }

        @Override
        public int getSqlHashJoinValuePageSize() {
            return sqlHashJoinValuePageSize;
        }

        @Override
        public int getSqlJitBindVarsMemoryMaxPages() {
            return sqlJitBindVarsMemoryMaxPages;
        }

        @Override
        public int getSqlJitBindVarsMemoryPageSize() {
            return sqlJitBindVarsMemoryPageSize;
        }

        @Override
        public int getSqlJitIRMemoryMaxPages() {
            return sqlJitIRMemoryMaxPages;
        }

        @Override
        public int getSqlJitIRMemoryPageSize() {
            return sqlJitIRMemoryPageSize;
        }

        @Override
        public int getSqlJitMode() {
            return sqlJitMode;
        }

        @Override
        public int getSqlJitPageAddressCacheThreshold() {
            return sqlJitPageAddressCacheThreshold;
        }

        @Override
        public int getSqlJitRowsThreshold() {
            return sqlJitRowsThreshold;
        }

        @Override
        public int getSqlJoinContextPoolCapacity() {
            return sqlJoinContextPoolCapacity;
        }

        @Override
        public int getSqlJoinMetadataMaxResizes() {
            return sqlJoinMetadataMaxResizes;
        }

        @Override
        public int getSqlJoinMetadataPageSize() {
            return sqlJoinMetadataPageSize;
        }

        @Override
        public long getSqlLatestByRowCount() {
            return sqlLatestByRowCount;
        }

        @Override
        public int getSqlLexerPoolCapacity() {
            return sqlLexerPoolCapacity;
        }

        @Override
        public int getSqlMapMaxPages() {
            return sqlMapMaxPages;
        }

        @Override
        public int getSqlMapMaxResizes() {
            return sqlMapMaxResizes;
        }

        @Override
        public int getSqlMaxNegativeLimit() {
            return sqlMaxNegativeLimit;
        }

        @Override
        public int getSqlModelPoolCapacity() {
            return sqlModelPoolCapacity;
        }

        @Override
        public int getSqlPageFrameMaxRows() {
            return sqlPageFrameMaxRows;
        }

        @Override
        public int getSqlPageFrameMinRows() {
            return sqlPageFrameMinRows;
        }

        @Override
        public int getSqlSmallMapKeyCapacity() {
            return sqlSmallMapKeyCapacity;
        }

        @Override
        public int getSqlSmallMapPageSize() {
            return sqlSmallMapPageSize;
        }

        @Override
        public int getSqlSortKeyMaxPages() {
            return sqlSortKeyMaxPages;
        }

        @Override
        public long getSqlSortKeyPageSize() {
            return sqlSortKeyPageSize;
        }

        @Override
        public int getSqlSortLightValueMaxPages() {
            return sqlSortLightValueMaxPages;
        }

        @Override
        public long getSqlSortLightValuePageSize() {
            return sqlSortLightValuePageSize;
        }

        @Override
        public int getSqlSortValueMaxPages() {
            return sqlSortValueMaxPages;
        }

        @Override
        public int getSqlSortValuePageSize() {
            return sqlSortValuePageSize;
        }

        @Override
        public int getStrFunctionMaxBufferLength() {
            return sqlStrFunctionBufferMaxSize;
        }

        @Override
        public @NotNull CharSequence getSystemTableNamePrefix() {
            return systemTableNamePrefix;
        }

        @Override
        public long getTableRegistryAutoReloadFrequency() {
            return cairoTableRegistryAutoReloadFrequency;
        }

        @Override
        public int getTableRegistryCompactionThreshold() {
            return cairoTableRegistryCompactionThreshold;
        }

        public @NotNull TelemetryConfiguration getTelemetryConfiguration() {
            return telemetryConfiguration;
        }

        @Override
        public CharSequence getTempRenamePendingTablePrefix() {
            return tempRenamePendingTablePrefix;
        }

        @Override
        public @NotNull TextConfiguration getTextConfiguration() {
            return textConfiguration;
        }

        @Override
        public int getTxnScoreboardEntryCount() {
            return sqlTxnScoreboardEntryCount;
        }

        @Override
        public int getVectorAggregateQueueCapacity() {
            return vectorAggregateQueueCapacity;
        }

        @Override
        public @NotNull VolumeDefinitions getVolumeDefinitions() {
            return volumeDefinitions;
        }

        @Override
        public int getWalApplyLookAheadTransactionCount() {
            return walApplyLookAheadTransactionCount;
        }

        @Override
        public long getWalApplyTableTimeQuota() {
            return walApplyTableTimeQuota;
        }

        @Override
        public long getWalDataAppendPageSize() {
            return walWriterDataAppendPageSize;
        }

        @Override
        public boolean getWalEnabledDefault() {
            return walEnabledDefault;
        }

        @Override
        public int getWalMaxLagTxnCount() {
            return walMaxLagTxnCount;
        }

        @Override
        public long getWalPurgeInterval() {
            return walPurgeInterval;
        }

        @Override
        public int getWalRecreateDistressedSequencerAttempts() {
            return walRecreateDistressedSequencerAttempts;
        }

        @Override
        public long getWalSegmentRolloverRowCount() {
            return walSegmentRolloverRowCount;
        }

        @Override
        public double getWalSquashUncommittedRowsMultiplier() {
            return walSquashUncommittedRowsMultiplier;
        }

        @Override
        public int getWalTxnNotificationQueueCapacity() {
            return walTxnNotificationQueueCapacity;
        }

        @Override
        public int getWithClauseModelPoolCapacity() {
            return sqlWithClauseModelPoolCapacity;
        }

        @Override
        public long getWorkStealTimeoutNanos() {
            return workStealTimeoutNanos;
        }

        @Override
        public long getWriterAsyncCommandBusyWaitTimeout() {
            return writerAsyncCommandBusyWaitTimeout;
        }

        @Override
        public long getWriterAsyncCommandMaxTimeout() {
            return writerAsyncCommandMaxWaitTimeout;
        }

        @Override
        public int getWriterCommandQueueCapacity() {
            return writerAsyncCommandQueueCapacity;
        }

        @Override
        public long getWriterCommandQueueSlotSize() {
            return writerAsyncCommandQueueSlotSize;
        }

        @Override
        public long getWriterFileOpenOpts() {
            return writerFileOpenOpts;
        }

        @Override
        public int getWriterTickRowsCountMod() {
            return writerTickRowsCountMod;
        }

        @Override
        public boolean isIOURingEnabled() {
            return ioURingEnabled;
        }

        @Override
        public boolean isMultiKeyDedupEnabled() {
            return false;
        }

        @Override
        public boolean isO3QuickSortEnabled() {
            return o3QuickSortEnabled;
        }

        @Override
        public boolean isParallelIndexingEnabled() {
            return parallelIndexingEnabled;
        }

        @Override
        public boolean isReadOnlyInstance() {
            return isReadOnlyInstance;
        }

        @Override
        public boolean isSnapshotRecoveryEnabled() {
            return snapshotRecoveryEnabled;
        }

        @Override
        public boolean isSqlJitDebugEnabled() {
            return sqlJitDebugEnabled;
        }

        @Override
        public boolean isSqlParallelFilterEnabled() {
            return sqlParallelFilterEnabled;
        }

        @Override
        public boolean isSqlParallelFilterPreTouchEnabled() {
            return sqlParallelFilterPreTouchEnabled;
        }

        @Override
        public boolean isTableTypeConversionEnabled() {
            return tableTypeConversionEnabled;
        }

        @Override
        public boolean isWalApplyEnabled() {
            return walApplyEnabled;
        }

        public boolean isWalSupported() {
            return walSupported;
        }

        @Override
        public boolean isWriterMixedIOEnabled() {
            return writerMixedIOEnabled;
        }

        @Override
        public boolean mangleTableDirNames() {
            return false;
        }
    }

    private class PropHttpContextConfiguration implements HttpContextConfiguration {

        @Override
        public boolean allowDeflateBeforeSend() {
            return httpAllowDeflateBeforeSend;
        }

        @Override
        public MillisecondClock getClock() {
            return httpFrozenClock ? StationaryMillisClock.INSTANCE : MillisecondClockImpl.INSTANCE;
        }

        @Override
        public int getConnectionPoolInitialCapacity() {
            return connectionPoolInitialCapacity;
        }

        @Override
        public int getConnectionStringPoolCapacity() {
            return connectionStringPoolCapacity;
        }

        @Override
        public boolean getDumpNetworkTraffic() {
            return false;
        }

        @Override
        public FactoryProvider getFactoryProvider() {
            return factoryProvider;
        }

        @Override
        public String getHttpVersion() {
            return httpVersion;
        }

        @Override
        public int getMultipartHeaderBufferSize() {
            return multipartHeaderBufferSize;
        }

        @Override
        public long getMultipartIdleSpinCount() {
            return multipartIdleSpinCount;
        }

        @Override
        public NetworkFacade getNetworkFacade() {
            return NetworkFacadeImpl.INSTANCE;
        }

        @Override
        public int getRecvBufferSize() {
            return recvBufferSize;
        }

        @Override
        public int getRequestHeaderBufferSize() {
            return requestHeaderBufferSize;
        }

        @Override
        public int getSendBufferSize() {
            return sendBufferSize;
        }

        @Override
        public boolean getServerKeepAlive() {
            return httpServerKeepAlive;
        }

        @Override
        public boolean readOnlySecurityContext() {
            return httpReadOnlySecurityContext || isReadOnlyInstance;
        }
    }

    private class PropHttpIODispatcherConfiguration implements IODispatcherConfiguration {
        @Override
        public int getBindIPv4Address() {
            return httpNetBindIPv4Address;
        }

        @Override
        public int getBindPort() {
            return httpNetBindPort;
        }

        @Override
        public MillisecondClock getClock() {
            return MillisecondClockImpl.INSTANCE;
        }

        @Override
        public int getConcurrentConnectionLimit() {
            return httpNetConnectionLimit;
        }

        @Override
        public String getDispatcherLogName() {
            return "http-server";
        }

        @Override
        public EpollFacade getEpollFacade() {
            return EpollFacadeImpl.INSTANCE;
        }

        @Override
        public long getHeartbeatInterval() {
            return -1L;
        }

        @Override
        public boolean getHint() {
            return httpNetConnectionHint;
        }

        @Override
        public long getIdleConnectionTimeout() {
            return httpNetConnectionTimeout;
        }

        @Override
        public KqueueFacade getKqueueFacade() {
            return KqueueFacadeImpl.INSTANCE;
        }

        @Override
        public NetworkFacade getNetworkFacade() {
            return NetworkFacadeImpl.INSTANCE;
        }

        @Override
        public long getQueueTimeout() {
            return httpNetConnectionQueueTimeout;
        }

        @Override
        public int getRcvBufSize() {
            return httpNetConnectionRcvBuf;
        }

        @Override
        public SelectFacade getSelectFacade() {
            return SelectFacadeImpl.INSTANCE;
        }

        @Override
        public int getSndBufSize() {
            return httpNetConnectionSndBuf;
        }

        @Override
        public int getTestConnectionBufferSize() {
            return netTestConnectionBufferSize;
        }
    }

    private class PropHttpMinIODispatcherConfiguration implements IODispatcherConfiguration {
        @Override
        public int getBindIPv4Address() {
            return httpMinBindIPv4Address;
        }

        @Override
        public int getBindPort() {
            return httpMinBindPort;
        }

        @Override
        public MillisecondClock getClock() {
            return MillisecondClockImpl.INSTANCE;
        }

        @Override
        public int getConcurrentConnectionLimit() {
            return httpMinNetConnectionLimit;
        }

        @Override
        public String getDispatcherLogName() {
            return "http-min-server";
        }

        @Override
        public EpollFacade getEpollFacade() {
            return EpollFacadeImpl.INSTANCE;
        }

        @Override
        public long getHeartbeatInterval() {
            return -1L;
        }

        @Override
        public boolean getHint() {
            return httpMinNetConnectionHint;
        }

        @Override
        public long getIdleConnectionTimeout() {
            return httpMinNetIdleConnectionTimeout;
        }

        @Override
        public KqueueFacade getKqueueFacade() {
            return KqueueFacadeImpl.INSTANCE;
        }

        @Override
        public NetworkFacade getNetworkFacade() {
            return NetworkFacadeImpl.INSTANCE;
        }

        @Override
        public long getQueueTimeout() {
            return httpMinNetConnectionQueueTimeout;
        }

        @Override
        public int getRcvBufSize() {
            return httpMinNetConnectionRcvBuf;
        }

        @Override
        public SelectFacade getSelectFacade() {
            return SelectFacadeImpl.INSTANCE;
        }

        @Override
        public int getSndBufSize() {
            return httpMinNetConnectionSndBuf;
        }

        @Override
        public int getTestConnectionBufferSize() {
            return netTestConnectionBufferSize;
        }
    }

    private class PropHttpMinServerConfiguration implements HttpMinServerConfiguration {

        @Override
        public IODispatcherConfiguration getDispatcherConfiguration() {
            return httpMinIODispatcherConfiguration;
        }

        @Override
        public FactoryProvider getFactoryProvider() {
            return factoryProvider;
        }

        @Override
        public HttpContextConfiguration getHttpContextConfiguration() {
            return httpContextConfiguration;
        }

        @Override
        public String getPoolName() {
            return "minhttp";
        }

        @Override
        public long getSleepThreshold() {
            return httpMinWorkerSleepThreshold;
        }

        @Override
        public long getSleepTimeout() {
            return httpMinWorkerSleepTimeout;
        }

        @Override
        public WaitProcessorConfiguration getWaitProcessorConfiguration() {
            return httpWaitProcessorConfiguration;
        }

        @Override
        public int[] getWorkerAffinity() {
            return httpMinWorkerAffinity;
        }

        @Override
        public int getWorkerCount() {
            return httpMinWorkerCount;
        }

        @Override
        public long getYieldThreshold() {
            return httpMinWorkerYieldThreshold;
        }

        @Override
        public boolean haltOnError() {
            return httpMinWorkerHaltOnError;
        }

        @Override
        public boolean isEnabled() {
            return httpMinServerEnabled;
        }

        @Override
        public boolean isHealthCheckAuthenticationRequired() {
            return httpHealthCheckAuthRequired;
        }

        @Override
        public boolean isPessimisticHealthCheckEnabled() {
            return httpPessimisticHealthCheckEnabled;
        }
    }

    private class PropHttpServerConfiguration implements HttpServerConfiguration {

        @Override
        public IODispatcherConfiguration getDispatcherConfiguration() {
            return httpIODispatcherConfiguration;
        }

        @Override
        public FactoryProvider getFactoryProvider() {
            return factoryProvider;
        }

        @Override
        public HttpContextConfiguration getHttpContextConfiguration() {
            return httpContextConfiguration;
        }

        @Override
        public JsonQueryProcessorConfiguration getJsonQueryProcessorConfiguration() {
            return jsonQueryProcessorConfiguration;
        }

        @Override
        public String getPoolName() {
            return "http";
        }

        @Override
        public int getQueryCacheBlockCount() {
            return httpSqlCacheBlockCount;
        }

        @Override
        public int getQueryCacheRowCount() {
            return httpSqlCacheRowCount;
        }

        @Override
        public long getSleepThreshold() {
            return httpWorkerSleepThreshold;
        }

        @Override
        public long getSleepTimeout() {
            return httpWorkerSleepTimeout;
        }

        @Override
        public StaticContentProcessorConfiguration getStaticContentProcessorConfiguration() {
            return staticContentProcessorConfiguration;
        }

        @Override
        public WaitProcessorConfiguration getWaitProcessorConfiguration() {
            return httpWaitProcessorConfiguration;
        }

        @Override
        public int[] getWorkerAffinity() {
            return httpWorkerAffinity;
        }

        @Override
        public int getWorkerCount() {
            return httpWorkerCount;
        }

        @Override
        public long getYieldThreshold() {
            return httpWorkerYieldThreshold;
        }

        @Override
        public boolean haltOnError() {
            return httpWorkerHaltOnError;
        }

        @Override
        public boolean isEnabled() {
            return httpServerEnabled;
        }

        @Override
        public boolean isHealthCheckAuthenticationRequired() {
            return httpHealthCheckAuthRequired;
        }

        @Override
        public boolean isPessimisticHealthCheckEnabled() {
            return httpPessimisticHealthCheckEnabled;
        }

        @Override
        public boolean isQueryCacheEnabled() {
            return httpSqlCacheEnabled;
        }
    }

    private class PropJsonQueryProcessorConfiguration implements JsonQueryProcessorConfiguration {

        @Override
        public MillisecondClock getClock() {
            return httpFrozenClock ? StationaryMillisClock.INSTANCE : MillisecondClockImpl.INSTANCE;
        }

        @Override
        public int getConnectionCheckFrequency() {
            return jsonQueryConnectionCheckFrequency;
        }

        @Override
        public int getDoubleScale() {
            return jsonQueryDoubleScale;
        }

        @Override
        public FactoryProvider getFactoryProvider() {
            return factoryProvider;
        }

        @Override
        public FilesFacade getFilesFacade() {
            return FilesFacadeImpl.INSTANCE;
        }

        @Override
        public int getFloatScale() {
            return jsonQueryFloatScale;
        }

        @Override
        public CharSequence getKeepAliveHeader() {
            return keepAliveHeader;
        }

        @Override
        public long getMaxQueryResponseRowLimit() {
            return maxHttpQueryResponseRowLimit;
        }
    }

    private class PropLineTcpIOWorkerPoolConfiguration implements WorkerPoolConfiguration {
        @Override
        public String getPoolName() {
            return "ilpio";
        }

        @Override
        public long getSleepThreshold() {
            return lineTcpIOWorkerSleepThreshold;
        }

        @Override
        public int[] getWorkerAffinity() {
            return lineTcpIOWorkerAffinity;
        }

        @Override
        public int getWorkerCount() {
            return lineTcpIOWorkerCount;
        }

        @Override
        public long getYieldThreshold() {
            return lineTcpIOWorkerYieldThreshold;
        }

        @Override
        public boolean haltOnError() {
            return lineTcpIOWorkerPoolHaltOnError;
        }
    }

    private class PropLineTcpReceiverConfiguration implements LineTcpReceiverConfiguration {
        @Override
        public String getAuthDB() {
            return lineTcpAuthDB;
        }

        @Override
        public boolean getAutoCreateNewColumns() {
            return ilpAutoCreateNewColumns;
        }

        @Override
        public boolean getAutoCreateNewTables() {
            return ilpAutoCreateNewTables;
        }

        @Override
        public long getCommitInterval() {
            return LineTcpReceiverConfigurationHelper.calcCommitInterval(
                    cairoConfiguration.getO3MinLag(),
                    getCommitIntervalFraction(),
                    getCommitIntervalDefault()
            );
        }

        public long getCommitIntervalDefault() {
            return lineTcpCommitIntervalDefault;
        }

        @Override
        public double getCommitIntervalFraction() {
            return lineTcpCommitIntervalFraction;
        }

        @Override
        public int getConnectionPoolInitialCapacity() {
            return lineTcpConnectionPoolInitialCapacity;
        }

        @Override
        public short getDefaultColumnTypeForFloat() {
            return floatDefaultColumnType;
        }

        @Override
        public short getDefaultColumnTypeForInteger() {
            return integerDefaultColumnType;
        }

        @Override
        public int getDefaultPartitionBy() {
            return lineTcpDefaultPartitionBy;
        }

        @Override
        public boolean getDisconnectOnError() {
            return lineTcpDisconnectOnError;
        }

        @Override
        public IODispatcherConfiguration getDispatcherConfiguration() {
            return lineTcpReceiverDispatcherConfiguration;
        }

        @Override
        public FactoryProvider getFactoryProvider() {
            return factoryProvider;
        }

        @Override
        public FilesFacade getFilesFacade() {
            return FilesFacadeImpl.INSTANCE;
        }

        @Override
        public WorkerPoolConfiguration getIOWorkerPoolConfiguration() {
            return lineTcpIOWorkerPoolConfiguration;
        }

        @Override
        public long getMaintenanceInterval() {
            return lineTcpMaintenanceInterval;
        }

        @Override
        public int getMaxFileNameLength() {
            return maxFileNameLength;
        }

        @Override
        public int getMaxMeasurementSize() {
            return lineTcpMaxMeasurementSize;
        }

        @Override
        public MicrosecondClock getMicrosecondClock() {
            return MicrosecondClockImpl.INSTANCE;
        }

        @Override
        public MillisecondClock getMillisecondClock() {
            return MillisecondClockImpl.INSTANCE;
        }

        @Override
        public int getNetMsgBufferSize() {
            return lineTcpMsgBufferSize;
        }

        @Override
        public NetworkFacade getNetworkFacade() {
            return NetworkFacadeImpl.INSTANCE;
        }

        @Override
        public long getSymbolCacheWaitUsBeforeReload() {
            return symbolCacheWaitUsBeforeReload;
        }

        @Override
        public LineTcpTimestampAdapter getTimestampAdapter() {
            return lineTcpTimestampAdapter;
        }

        @Override
        public long getWriterIdleTimeout() {
            return minIdleMsBeforeWriterRelease;
        }

        @Override
        public int getWriterQueueCapacity() {
            return lineTcpWriterQueueCapacity;
        }

        @Override
        public WorkerPoolConfiguration getWriterWorkerPoolConfiguration() {
            return lineTcpWriterWorkerPoolConfiguration;
        }

        @Override
        public boolean isEnabled() {
            return lineTcpEnabled;
        }

        @Override
        public boolean isStringAsTagSupported() {
            return stringAsTagSupported;
        }

        @Override
        public boolean isStringToCharCastAllowed() {
            return stringToCharCastAllowed;
        }

        @Override
        public boolean isSymbolAsFieldSupported() {
            return symbolAsFieldSupported;
        }
    }

    private class PropLineTcpReceiverIODispatcherConfiguration implements IODispatcherConfiguration {

        @Override
        public int getBindIPv4Address() {
            return lineTcpNetBindIPv4Address;
        }

        @Override
        public int getBindPort() {
            return lineTcpNetBindPort;
        }

        @Override
        public MillisecondClock getClock() {
            return MillisecondClockImpl.INSTANCE;
        }

        @Override
        public int getConcurrentConnectionLimit() {
            return lineTcpNetConnectionLimit;
        }

        @Override
        public String getDispatcherLogName() {
            return "tcp-line-server";
        }

        @Override
        public EpollFacade getEpollFacade() {
            return EpollFacadeImpl.INSTANCE;
        }

        @Override
        public long getHeartbeatInterval() {
            return lineTcpNetConnectionHeartbeatInterval;
        }

        @Override
        public boolean getHint() {
            return lineTcpNetConnectionHint;
        }

        @Override
        public long getIdleConnectionTimeout() {
            return lineTcpNetIdleConnectionTimeout;
        }

        @Override
        public KqueueFacade getKqueueFacade() {
            return KqueueFacadeImpl.INSTANCE;
        }

        public NetworkFacade getNetworkFacade() {
            return NetworkFacadeImpl.INSTANCE;
        }

        @Override
        public long getQueueTimeout() {
            return lineTcpNetConnectionQueueTimeout;
        }

        @Override
        public int getRcvBufSize() {
            return lineTcpNetConnectionRcvBuf;
        }

        @Override
        public SelectFacade getSelectFacade() {
            return SelectFacadeImpl.INSTANCE;
        }

        @Override
        public int getSndBufSize() {
            return -1;
        }

        @Override
        public int getTestConnectionBufferSize() {
            return netTestConnectionBufferSize;
        }
    }

    private class PropLineTcpWriterWorkerPoolConfiguration implements WorkerPoolConfiguration {
        @Override
        public String getPoolName() {
            return "ilpwriter";
        }


        @Override
        public long getSleepThreshold() {
            return lineTcpWriterWorkerSleepThreshold;
        }

        @Override
        public int[] getWorkerAffinity() {
            return lineTcpWriterWorkerAffinity;
        }

        @Override
        public int getWorkerCount() {
            return lineTcpWriterWorkerCount;
        }

        @Override
        public long getYieldThreshold() {
            return lineTcpWriterWorkerYieldThreshold;
        }

        @Override
        public boolean haltOnError() {
            return lineTcpWriterWorkerPoolHaltOnError;
        }
    }

    private class PropLineUdpReceiverConfiguration implements LineUdpReceiverConfiguration {
        @Override
        public boolean getAutoCreateNewColumns() {
            return ilpAutoCreateNewColumns;
        }

        @Override
        public boolean getAutoCreateNewTables() {
            return ilpAutoCreateNewTables;
        }

        @Override
        public int getBindIPv4Address() {
            return lineUdpBindIPV4Address;
        }

        @Override
        public int getCommitMode() {
            return lineUdpCommitMode;
        }

        @Override
        public int getCommitRate() {
            return lineUdpCommitRate;
        }

        @Override
        public short getDefaultColumnTypeForFloat() {
            return floatDefaultColumnType;
        }

        @Override
        public short getDefaultColumnTypeForInteger() {
            return integerDefaultColumnType;
        }

        @Override
        public int getDefaultPartitionBy() {
            return lineUdpDefaultPartitionBy;
        }

        @Override
        public int getGroupIPv4Address() {
            return lineUdpGroupIPv4Address;
        }

        @Override
        public int getMaxFileNameLength() {
            return maxFileNameLength;
        }

        @Override
        public int getMsgBufferSize() {
            return lineUdpMsgBufferSize;
        }

        @Override
        public int getMsgCount() {
            return lineUdpMsgCount;
        }

        @Override
        public NetworkFacade getNetworkFacade() {
            return NetworkFacadeImpl.INSTANCE;
        }

        @Override
        public int getPort() {
            return lineUdpPort;
        }

        @Override
        public int getReceiveBufferSize() {
            return lineUdpReceiveBufferSize;
        }

        @Override
        public LineTimestampAdapter getTimestampAdapter() {
            return lineUdpTimestampAdapter;
        }

        @Override
        public boolean isEnabled() {
            return lineUdpEnabled;
        }

        @Override
        public boolean isUnicast() {
            return lineUdpUnicast;
        }

        @Override
        public boolean ownThread() {
            return lineUdpOwnThread;
        }

        @Override
        public int ownThreadAffinity() {
            return lineUdpOwnThreadAffinity;
        }
    }

    private class PropMetricsConfiguration implements MetricsConfiguration {

        @Override
        public boolean isEnabled() {
            return metricsEnabled;
        }
    }

    private class PropPGWireConfiguration implements PGWireConfiguration {

        @Override
        public int getBinParamCountCapacity() {
            return pgBinaryParamsCapacity;
        }

        @Override
        public int getCharacterStoreCapacity() {
            return pgCharacterStoreCapacity;
        }

        @Override
        public int getCharacterStorePoolCapacity() {
            return pgCharacterStorePoolCapacity;
        }

        @Override
        public SqlExecutionCircuitBreakerConfiguration getCircuitBreakerConfiguration() {
            return circuitBreakerConfiguration;
        }

        @Override
        public int getConnectionPoolInitialCapacity() {
            return pgConnectionPoolInitialCapacity;
        }

        @Override
        public DateLocale getDefaultDateLocale() {
            return pgDefaultLocale;
        }

        @Override
        public String getDefaultPassword() {
            return pgPassword;
        }

        @Override
        public String getDefaultUsername() {
            return pgUsername;
        }

        @Override
        public IODispatcherConfiguration getDispatcherConfiguration() {
            return propPGWireDispatcherConfiguration;
        }

        @Override
        public FactoryProvider getFactoryProvider() {
            return factoryProvider;
        }

        @Override
        public int getForceRecvFragmentationChunkSize() {
            return forceRecvFragmentationChunkSize;
        }

        @Override
        public int getForceSendFragmentationChunkSize() {
            return forceSendFragmentationChunkSize;
        }

        @Override
        public int getInsertCacheBlockCount() {
            return pgInsertCacheBlockCount;
        }

        @Override
        public int getInsertCacheRowCount() {
            return pgInsertCacheRowCount;
        }

        @Override
        public int getMaxBlobSizeOnQuery() {
            return pgMaxBlobSizeOnQuery;
        }

        @Override
        public int getNamedStatementCacheCapacity() {
            return pgNamedStatementCacheCapacity;
        }

        @Override
        public int getNamesStatementPoolCapacity() {
            return pgNamesStatementPoolCapacity;
        }

        @Override
        public NetworkFacade getNetworkFacade() {
            return NetworkFacadeImpl.INSTANCE;
        }

        @Override
        public int getPendingWritersCacheSize() {
            return pgPendingWritersCacheCapacity;
        }

        @Override
        public String getPoolName() {
            return "pgwire";
        }

        @Override
        public String getReadOnlyPassword() {
            return pgReadOnlyPassword;
        }

        @Override
        public String getReadOnlyUsername() {
            return pgReadOnlyUsername;
        }

        @Override
        public int getRecvBufferSize() {
            return pgRecvBufferSize;
        }

        @Override
        public int getSelectCacheBlockCount() {
            return pgSelectCacheBlockCount;
        }

        @Override
        public int getSelectCacheRowCount() {
            return pgSelectCacheRowCount;
        }

        @Override
        public int getSendBufferSize() {
            return pgSendBufferSize;
        }

        @Override
        public String getServerVersion() {
            return "11.3";
        }

        @Override
        public long getSleepThreshold() {
            return pgWorkerSleepThreshold;
        }

        @Override
        public int getUpdateCacheBlockCount() {
            return pgUpdateCacheBlockCount;
        }

        @Override
        public int getUpdateCacheRowCount() {
            return pgUpdateCacheRowCount;
        }

        @Override
        public int[] getWorkerAffinity() {
            return pgWorkerAffinity;
        }

        @Override
        public int getWorkerCount() {
            return pgWorkerCount;
        }

        @Override
        public long getYieldThreshold() {
            return pgWorkerYieldThreshold;
        }

        @Override
        public boolean haltOnError() {
            return pgHaltOnError;
        }

        @Override
        public boolean isDaemonPool() {
            return pgDaemonPool;
        }

        @Override
        public boolean isEnabled() {
            return pgEnabled;
        }

        @Override
        public boolean isInsertCacheEnabled() {
            return pgInsertCacheEnabled;
        }

        @Override
        public boolean isReadOnlyUserEnabled() {
            return pgReadOnlyUserEnabled;
        }

        @Override
        public boolean isSelectCacheEnabled() {
            return pgSelectCacheEnabled;
        }

        @Override
        public boolean isUpdateCacheEnabled() {
            return pgUpdateCacheEnabled;
        }

        @Override
        public boolean readOnlySecurityContext() {
            return pgReadOnlySecurityContext || isReadOnlyInstance;
        }
    }

    private class PropPGWireDispatcherConfiguration implements IODispatcherConfiguration {

        @Override
        public int getBindIPv4Address() {
            return pgNetBindIPv4Address;
        }

        @Override
        public int getBindPort() {
            return pgNetBindPort;
        }

        @Override
        public MillisecondClock getClock() {
            return MillisecondClockImpl.INSTANCE;
        }

        @Override
        public int getConcurrentConnectionLimit() {
            return pgNetConnectionLimit;
        }

        @Override
        public String getDispatcherLogName() {
            return "pg-server";
        }

        @Override
        public EpollFacade getEpollFacade() {
            return EpollFacadeImpl.INSTANCE;
        }

        @Override
        public long getHeartbeatInterval() {
            return -1L;
        }

        @Override
        public boolean getHint() {
            return pgNetConnectionHint;
        }

        @Override
        public long getIdleConnectionTimeout() {
            return pgNetIdleConnectionTimeout;
        }

        @Override
        public KqueueFacade getKqueueFacade() {
            return KqueueFacadeImpl.INSTANCE;
        }

        @Override
        public NetworkFacade getNetworkFacade() {
            return NetworkFacadeImpl.INSTANCE;
        }

        @Override
        public long getQueueTimeout() {
            return pgNetConnectionQueueTimeout;
        }

        @Override
        public int getRcvBufSize() {
            return pgNetConnectionRcvBuf;
        }

        @Override
        public SelectFacade getSelectFacade() {
            return SelectFacadeImpl.INSTANCE;
        }

        @Override
        public int getSndBufSize() {
            return pgNetConnectionSndBuf;
        }

        @Override
        public int getTestConnectionBufferSize() {
            return netTestConnectionBufferSize;
        }
    }

    private class PropSqlExecutionCircuitBreakerConfiguration implements SqlExecutionCircuitBreakerConfiguration {

        @Override
        public boolean checkConnection() {
            return true;
        }

        @Override
        public int getBufferSize() {
            return netTestConnectionBufferSize;
        }

        @Override
        public int getCircuitBreakerThrottle() {
            return circuitBreakerThrottle;
        }

        @Override
        @NotNull
        public MillisecondClock getClock() {
            return MillisecondClockImpl.INSTANCE;
        }

        @Override
        @NotNull
        public NetworkFacade getNetworkFacade() {
            return NetworkFacadeImpl.INSTANCE;
        }

        @Override
        public long getTimeout() {
            return circuitBreakerTimeout;
        }

        @Override
        public boolean isEnabled() {
            return interruptOnClosedConnection;
        }
    }

    private class PropStaticContentProcessorConfiguration implements StaticContentProcessorConfiguration {

        @Override
        public FilesFacade getFilesFacade() {
            return FilesFacadeImpl.INSTANCE;
        }

        @Override
        public CharSequence getIndexFileName() {
            return indexFileName;
        }

        @Override
        public String getKeepAliveHeader() {
            return keepAliveHeader;
        }

        @Override
        public MimeTypesCache getMimeTypesCache() {
            return mimeTypesCache;
        }

        /**
         * Absolute path to HTTP public directory.
         *
         * @return path to public directory
         */
        @Override
        public CharSequence getPublicDirectory() {
            return publicDirectory;
        }

        @Override
        public boolean isAuthenticationRequired() {
            return httpStaticAuthRequired;
        }
    }

    private class PropTelemetryConfiguration implements TelemetryConfiguration {

        @Override
        public boolean getDisableCompletely() {
            return telemetryDisableCompletely;
        }

        @Override
        public boolean getEnabled() {
            return telemetryEnabled;
        }

        @Override
        public int getQueueCapacity() {
            return telemetryQueueCapacity;
        }

        @Override
        public boolean hideTables() {
            return telemetryHideTables;
        }
    }

    private class PropTextConfiguration implements TextConfiguration {

        @Override
        public int getDateAdapterPoolCapacity() {
            return dateAdapterPoolCapacity;
        }

        @Override
        public DateLocale getDefaultDateLocale() {
            return locale;
        }

        @Override
        public InputFormatConfiguration getInputFormatConfiguration() {
            return inputFormatConfiguration;
        }

        @Override
        public int getJsonCacheLimit() {
            return jsonCacheLimit;
        }

        @Override
        public int getJsonCacheSize() {
            return jsonCacheSize;
        }

        @Override
        public double getMaxRequiredDelimiterStdDev() {
            return maxRequiredDelimiterStdDev;
        }

        @Override
        public double getMaxRequiredLineLengthStdDev() {
            return maxRequiredLineLengthStdDev;
        }

        @Override
        public int getMetadataStringPoolCapacity() {
            return metadataStringPoolCapacity;
        }

        @Override
        public int getRollBufferLimit() {
            return rollBufferLimit;
        }

        @Override
        public int getRollBufferSize() {
            return rollBufferSize;
        }

        @Override
        public int getTextAnalysisMaxLines() {
            return textAnalysisMaxLines;
        }

        @Override
        public int getTextLexerStringPoolCapacity() {
            return textLexerStringPoolCapacity;
        }

        @Override
        public int getTimestampAdapterPoolCapacity() {
            return timestampAdapterPoolCapacity;
        }

        @Override
        public int getUtf8SinkSize() {
            return utf8SinkSize;
        }
    }

    private class PropWaitProcessorConfiguration implements WaitProcessorConfiguration {

        @Override
        public MillisecondClock getClock() {
            return MillisecondClockImpl.INSTANCE;
        }

        @Override
        public double getExponentialWaitMultiplier() {
            return rerunExponentialWaitMultiplier;
        }

        @Override
        public int getInitialWaitQueueSize() {
            return rerunInitialWaitQueueSize;
        }

        @Override
        public int getMaxProcessingQueueSize() {
            return rerunMaxProcessingQueueSize;
        }

        @Override
        public long getMaxWaitCapMs() {
            return maxRerunWaitCapMs;
        }
    }

    private class PropWalApplyPoolConfiguration implements WorkerPoolConfiguration {
        @Override
        public String getPoolName() {
            return "wal-apply";
        }

        @Override
        public long getSleepThreshold() {
            return walApplyWorkerSleepThreshold;
        }

        @Override
        public long getSleepTimeout() {
            return walApplySleepTimeout;
        }

        @Override
        public int[] getWorkerAffinity() {
            return walApplyWorkerAffinity;
        }

        @Override
        public int getWorkerCount() {
            return walApplyWorkerCount;
        }

        @Override
        public long getYieldThreshold() {
            return walApplyWorkerYieldThreshold;
        }

        @Override
        public boolean haltOnError() {
            return walApplyWorkerHaltOnError;
        }

        @Override
        public boolean isEnabled() {
            return walApplyWorkerCount > 0;
        }
    }

    private class PropWorkerPoolConfiguration implements WorkerPoolConfiguration {
        @Override
        public String getPoolName() {
            return "shared";
        }

        @Override
        public long getSleepThreshold() {
            return sharedWorkerSleepThreshold;
        }

        @Override
        public long getSleepTimeout() {
            return sharedWorkerSleepTimeout;
        }

        @Override
        public int[] getWorkerAffinity() {
            return sharedWorkerAffinity;
        }

        @Override
        public int getWorkerCount() {
            return sharedWorkerCount;
        }

        @Override
        public long getYieldThreshold() {
            return sharedWorkerYieldThreshold;
        }

        @Override
        public boolean haltOnError() {
            return sharedWorkerHaltOnError;
        }
    }

    static {
        WRITE_FO_OPTS.put("o_direct", (int) CairoConfiguration.O_DIRECT);
        WRITE_FO_OPTS.put("o_sync", (int) CairoConfiguration.O_SYNC);
        WRITE_FO_OPTS.put("o_async", (int) CairoConfiguration.O_ASYNC);
        WRITE_FO_OPTS.put("o_none", (int) CairoConfiguration.O_NONE);
    }
}<|MERGE_RESOLUTION|>--- conflicted
+++ resolved
@@ -402,13 +402,8 @@
     private int lineTcpNetConnectionLimit;
     private long lineTcpNetConnectionQueueTimeout;
     private int lineTcpNetConnectionRcvBuf;
-<<<<<<< HEAD
     private long lineTcpNetIdleConnectionTimeout;
-    private LineProtoTimestampAdapter lineTcpTimestampAdapter;
-=======
-    private long lineTcpNetConnectionTimeout;
     private LineTcpTimestampAdapter lineTcpTimestampAdapter;
->>>>>>> 6fcd81a2
     private int lineTcpWriterQueueCapacity;
     private int[] lineTcpWriterWorkerAffinity;
     private int lineTcpWriterWorkerCount;
