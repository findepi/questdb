--- conflicted
+++ resolved
@@ -51,11 +51,6 @@
     }
 
     @Override
-    public PgWireAuthenticatorFactory getPgWireAuthenticatorFactory() {
-        return DefaultPgWireAuthenticatorFactory.INSTANCE;
-    }
-
-    @Override
     public @NotNull HttpHeaderParserFactory getHttpHeaderParserFactory() {
         return DefaultHttpHeaderParserFactory.INSTANCE;
     }
@@ -86,14 +81,11 @@
     }
 
     @Override
-<<<<<<< HEAD
-=======
     public PgWireAuthenticatorFactory getPgWireAuthenticatorFactory() {
         return DefaultPgWireAuthenticatorFactory.INSTANCE;
     }
 
     @Override
->>>>>>> 4c9af201
     public @NotNull SecurityContextFactory getSecurityContextFactory() {
         return AllowAllSecurityContextFactory.INSTANCE;
     }
