--- conflicted
+++ resolved
@@ -31,30 +31,54 @@
 public class Json {
     public static final int SIMDJSON_PADDING;
 
-<<<<<<< HEAD
-    private static native void queryPath(long jsonPtr, long jsonLen, long jsonTailPadding, long pathPtr, long pathLen, long resultPtr, long destPtr, int maxSize);
-    private static native void queryPathString(long jsonPtr, long jsonLen, long jsonTailPadding, long pathPtr, long pathLen, long resultPtr, long destPtr, int maxSize);
-    private static native boolean queryPathBoolean(long jsonPtr, long jsonLen, long jsonTailPadding, long pathPtr, long pathLen, long resultPtr);
-    private static native long queryPathLong(long jsonPtr, long jsonLen, long jsonTailPadding, long pathPtr, long pathLen, long resultPtr);
-    private static native double queryPathDouble(long jsonPtr, long jsonLen, long jsonTailPadding, long pathPtr, long pathLen, long resultPtr);
-=======
-    private static native int validate(long s, long len, long capacity);
+    private static native void queryPath(
+        long jsonPtr,
+        long jsonLen,
+        long jsonTailPadding,
+        long pathPtr,
+        long pathLen,
+        long resultPtr,
+        long destPtr,
+        int maxSize
+    );
 
-    private static native void queryPath(
-            long jsonPtr,
-            long jsonLen,
-            long jsonCapacity,
-            long pathPtr,
-            long pathLen,
-            long resultPtr,
-            long destPtr,
-            int maxSize
+    private static native void queryPathString(
+        long jsonPtr,
+        long jsonLen,
+        long jsonTailPadding,
+        long pathPtr,
+        long pathLen,
+        long resultPtr,
+        long destPtr,
+        int maxSize
     );
-    private static native void queryPathString(long jsonPtr, long jsonLen, long jsonCapacity, long pathPtr, long pathLen, long resultPtr, long destPtr, int maxSize);
-    private static native boolean queryPathBoolean(long jsonPtr, long jsonLen, long jsonCapacity, long pathPtr, long pathLen, long resultPtr);
-    private static native long queryPathLong(long jsonPtr, long jsonLen, long jsonCapacity, long pathPtr, long pathLen, long resultPtr);
-    private static native double queryPathDouble(long jsonPtr, long jsonLen, long jsonCapacity, long pathPtr, long pathLen, long resultPtr);
->>>>>>> ffdf144c
+
+    private static native boolean queryPathBoolean(
+        long jsonPtr,
+        long jsonLen,
+        long jsonTailPadding,
+        long pathPtr,
+        long pathLen,
+        long resultPtr
+    );
+
+    private static native long queryPathLong(
+        long jsonPtr,
+        long jsonLen,
+        long jsonTailPadding,
+        long pathPtr,
+        long pathLen,
+        long resultPtr
+    );
+
+    private static native double queryPathDouble(
+        long jsonPtr,
+        long jsonLen,
+        long jsonTailPadding,
+        long pathPtr,
+        long pathLen,
+        long resultPtr
+    );
 
     /** Get a path and force the result to a string, regardless of the type. */
     public static void queryPath(DirectUtf8Sequence json, DirectUtf8Sequence path, JsonResult result, DirectUtf8Sink dest, int maxSize) {
