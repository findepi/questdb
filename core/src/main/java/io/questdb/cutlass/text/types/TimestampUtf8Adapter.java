/*******************************************************************************
 *     ___                  _   ____  ____
 *    / _ \ _   _  ___  ___| |_|  _ \| __ )
 *   | | | | | | |/ _ \/ __| __| | | |  _ \
 *   | |_| | |_| |  __/\__ \ |_| |_| | |_) |
 *    \__\_\\__,_|\___||___/\__|____/|____/
 *
 *  Copyright (c) 2014-2019 Appsicle
 *  Copyright (c) 2019-2023 QuestDB
 *
 *  Licensed under the Apache License, Version 2.0 (the "License");
 *  you may not use this file except in compliance with the License.
 *  You may obtain a copy of the License at
 *
 *  http://www.apache.org/licenses/LICENSE-2.0
 *
 *  Unless required by applicable law or agreed to in writing, software
 *  distributed under the License is distributed on an "AS IS" BASIS,
 *  WITHOUT WARRANTIES OR CONDITIONS OF ANY KIND, either express or implied.
 *  See the License for the specific language governing permissions and
 *  limitations under the License.
 *
 ******************************************************************************/

package io.questdb.cutlass.text.types;

import io.questdb.cairo.TableWriter;
import io.questdb.cutlass.text.Utf8Exception;
import io.questdb.std.datetime.DateFormat;
import io.questdb.std.datetime.DateLocale;
<<<<<<< HEAD
import io.questdb.std.str.CharSinkBase;
import io.questdb.std.str.DirectCharSink;
=======
import io.questdb.std.str.DirectUtf16Sink;
>>>>>>> 802e00fb
import io.questdb.std.str.DirectUtf8Sequence;
import io.questdb.std.str.Utf8s;

public class TimestampUtf8Adapter extends TimestampAdapter {

    private final DirectUtf16Sink utf16Sink;

    public TimestampUtf8Adapter(DirectUtf16Sink utf16Sink) {
        this.utf16Sink = utf16Sink;
    }

    public TimestampUtf8Adapter of(DateFormat format, DateLocale locale) {
        this.format = format;
        this.locale = locale;
        return this;
    }

    @Override
<<<<<<< HEAD
    public void toSink(CharSinkBase<?> sink) {
        sink.putAscii('{');
        sink.putAsciiQuoted("pattern").put(':').putQuoted(pattern).putAscii(',');
        sink.putAsciiQuoted("locale").put(':').putQuoted(locale.getLocaleName()).putAscii(',');
        sink.putAsciiQuoted("utf8").put(':').putAscii("true");
        sink.putAscii('}');
    }

    @Override
    public void write(TableWriter.Row row, int column, DirectUtf8Sequence value, DirectCharSink utf16Sink) throws Exception {
=======
    public void write(TableWriter.Row row, int column, DirectUtf8Sequence value, DirectUtf16Sink utf16Sink) throws Exception {
>>>>>>> 802e00fb
        utf16Sink.clear();
        if (!Utf8s.utf8ToUtf16EscConsecutiveQuotes(value.lo(), value.hi(), utf16Sink)) {
            throw Utf8Exception.INSTANCE;
        }
        row.putDate(column, format.parse(utf16Sink, locale));
    }

    @Override
    public void write(TableWriter.Row row, int column, DirectUtf8Sequence value) throws Exception {
        write(row, column, value, utf16Sink);
    }
}<|MERGE_RESOLUTION|>--- conflicted
+++ resolved
@@ -28,12 +28,8 @@
 import io.questdb.cutlass.text.Utf8Exception;
 import io.questdb.std.datetime.DateFormat;
 import io.questdb.std.datetime.DateLocale;
-<<<<<<< HEAD
 import io.questdb.std.str.CharSinkBase;
-import io.questdb.std.str.DirectCharSink;
-=======
 import io.questdb.std.str.DirectUtf16Sink;
->>>>>>> 802e00fb
 import io.questdb.std.str.DirectUtf8Sequence;
 import io.questdb.std.str.Utf8s;
 
@@ -52,7 +48,6 @@
     }
 
     @Override
-<<<<<<< HEAD
     public void toSink(CharSinkBase<?> sink) {
         sink.putAscii('{');
         sink.putAsciiQuoted("pattern").put(':').putQuoted(pattern).putAscii(',');
@@ -62,10 +57,7 @@
     }
 
     @Override
-    public void write(TableWriter.Row row, int column, DirectUtf8Sequence value, DirectCharSink utf16Sink) throws Exception {
-=======
     public void write(TableWriter.Row row, int column, DirectUtf8Sequence value, DirectUtf16Sink utf16Sink) throws Exception {
->>>>>>> 802e00fb
         utf16Sink.clear();
         if (!Utf8s.utf8ToUtf16EscConsecutiveQuotes(value.lo(), value.hi(), utf16Sink)) {
             throw Utf8Exception.INSTANCE;
