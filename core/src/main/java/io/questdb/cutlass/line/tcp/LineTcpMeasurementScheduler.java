/*******************************************************************************
 *     ___                  _   ____  ____
 *    / _ \ _   _  ___  ___| |_|  _ \| __ )
 *   | | | | | | |/ _ \/ __| __| | | |  _ \
 *   | |_| | |_| |  __/\__ \ |_| |_| | |_) |
 *    \__\_\\__,_|\___||___/\__|____/|____/
 *
 *  Copyright (c) 2014-2019 Appsicle
 *  Copyright (c) 2019-2023 QuestDB
 *
 *  Licensed under the Apache License, Version 2.0 (the "License");
 *  you may not use this file except in compliance with the License.
 *  You may obtain a copy of the License at
 *
 *  http://www.apache.org/licenses/LICENSE-2.0
 *
 *  Unless required by applicable law or agreed to in writing, software
 *  distributed under the License is distributed on an "AS IS" BASIS,
 *  WITHOUT WARRANTIES OR CONDITIONS OF ANY KIND, either express or implied.
 *  See the License for the specific language governing permissions and
 *  limitations under the License.
 *
 ******************************************************************************/

package io.questdb.cutlass.line.tcp;

import io.questdb.Telemetry;
import io.questdb.TelemetryOrigin;
import io.questdb.TelemetrySystemEvent;
import io.questdb.cairo.*;
import io.questdb.cairo.vm.Vm;
import io.questdb.cairo.vm.api.MemoryMARW;
import io.questdb.log.Log;
import io.questdb.log.LogFactory;
import io.questdb.log.LogRecord;
import io.questdb.mp.MPSequence;
import io.questdb.mp.RingQueue;
import io.questdb.mp.SCSequence;
import io.questdb.mp.WorkerPool;
import io.questdb.network.IODispatcher;
import io.questdb.std.*;
import io.questdb.std.datetime.millitime.MillisecondClock;
import io.questdb.std.str.*;
import io.questdb.tasks.TelemetryTask;
import org.jetbrains.annotations.NotNull;

import java.io.Closeable;
import java.util.Arrays;
import java.util.concurrent.locks.ReadWriteLock;

public class LineTcpMeasurementScheduler implements Closeable {
    private static final Log LOG = LogFactory.getLog(LineTcpMeasurementScheduler.class);
    private final ObjList<TableUpdateDetails>[] assignedTables;
    private final boolean autoCreateNewColumns;
    private final boolean autoCreateNewTables;
    private final LineTcpReceiverConfiguration configuration;
    private final MemoryMARW ddlMem = Vm.getMARWInstance();
    private final DefaultColumnTypes defaultColumnTypes;
    private final CairoEngine engine;
    private final LowerCaseCharSequenceObjHashMap<TableUpdateDetails> idleTableUpdateDetailsUtf16;
    private final IlpWalAppender ilpWalAppender;
    private final long[] loadByWriterThread;
    private final NetworkIOJob[] netIoJobs;
    private final Path path = new Path();
    private final MPSequence[] pubSeq;
    private final RingQueue<LineTcpMeasurementEvent>[] queue;
    private final StringSink[] tableNameSinks;
    private final TableStructureAdapter tableStructureAdapter;
    private final ReadWriteLock tableUpdateDetailsLock = new SimpleReadWriteLock();
    private final LowerCaseCharSequenceObjHashMap<TableUpdateDetails> tableUpdateDetailsUtf16;
    private final Telemetry<TelemetryTask> telemetry;
    private final long writerIdleTimeout;

    public LineTcpMeasurementScheduler(
            LineTcpReceiverConfiguration lineConfiguration,
            CairoEngine engine,
            WorkerPool ioWorkerPool,
            IODispatcher<LineTcpConnectionContext> dispatcher,
            WorkerPool writerWorkerPool
    ) {
        this.engine = engine;
        this.telemetry = engine.getTelemetry();
        CairoConfiguration cairoConfiguration = engine.getConfiguration();
        this.configuration = lineConfiguration;
        MillisecondClock milliClock = cairoConfiguration.getMillisecondClock();
        this.defaultColumnTypes = new DefaultColumnTypes(lineConfiguration);
        final int ioWorkerPoolSize = ioWorkerPool.getWorkerCount();
        this.netIoJobs = new NetworkIOJob[ioWorkerPoolSize];
        this.tableNameSinks = new StringSink[ioWorkerPoolSize];
        for (int i = 0; i < ioWorkerPoolSize; i++) {
            tableNameSinks[i] = new StringSink();
            NetworkIOJob netIoJob = createNetworkIOJob(dispatcher, i);
            netIoJobs[i] = netIoJob;
            ioWorkerPool.assign(i, netIoJob);
            ioWorkerPool.freeOnExit(netIoJob);
        }

        // Worker count is set to 1 because we do not use this execution context
        // in worker threads.
        tableUpdateDetailsUtf16 = new LowerCaseCharSequenceObjHashMap<>();
        idleTableUpdateDetailsUtf16 = new LowerCaseCharSequenceObjHashMap<>();
        loadByWriterThread = new long[writerWorkerPool.getWorkerCount()];
        autoCreateNewTables = lineConfiguration.getAutoCreateNewTables();
        autoCreateNewColumns = lineConfiguration.getAutoCreateNewColumns();
        int maxMeasurementSize = lineConfiguration.getMaxMeasurementSize();
        int queueSize = lineConfiguration.getWriterQueueCapacity();
        long commitInterval = configuration.getCommitInterval();
        int nWriterThreads = writerWorkerPool.getWorkerCount();
        pubSeq = new MPSequence[nWriterThreads];
        //noinspection unchecked
        queue = new RingQueue[nWriterThreads];
        //noinspection unchecked
        assignedTables = new ObjList[nWriterThreads];
        for (int i = 0; i < nWriterThreads; i++) {
            MPSequence ps = new MPSequence(queueSize);
            pubSeq[i] = ps;

            RingQueue<LineTcpMeasurementEvent> q = new RingQueue<>(
                    (address, addressSize) -> new LineTcpMeasurementEvent(
                            address,
                            addressSize,
                            lineConfiguration.getMicrosecondClock(),
                            lineConfiguration.getTimestampAdapter(),
                            defaultColumnTypes,
                            lineConfiguration.isStringToCharCastAllowed(),
                            lineConfiguration.getMaxFileNameLength(),
                            lineConfiguration.getAutoCreateNewColumns()
                    ),
                    getEventSlotSize(maxMeasurementSize),
                    queueSize,
                    MemoryTag.NATIVE_ILP_RSS
            );

            queue[i] = q;
            SCSequence subSeq = new SCSequence();
            ps.then(subSeq).then(ps);

            assignedTables[i] = new ObjList<>();

            final LineTcpWriterJob lineTcpWriterJob = new LineTcpWriterJob(
                    i,
                    q,
                    subSeq,
                    milliClock,
                    commitInterval, this, engine.getMetrics(), assignedTables[i]
            );
            writerWorkerPool.assign(i, lineTcpWriterJob);
            writerWorkerPool.freeOnExit(lineTcpWriterJob);
        }
        this.tableStructureAdapter = new TableStructureAdapter(cairoConfiguration, defaultColumnTypes, configuration.getDefaultPartitionBy(), cairoConfiguration.getWalEnabledDefault());
        writerIdleTimeout = lineConfiguration.getWriterIdleTimeout();
        ilpWalAppender = new IlpWalAppender(
                autoCreateNewColumns,
                configuration.isStringToCharCastAllowed(),
                configuration.getTimestampAdapter(),
                cairoConfiguration.getMaxFileNameLength(),
                configuration.getMicrosecondClock()
        );
    }

    @Override
    public void close() {
        tableUpdateDetailsLock.writeLock().lock();
        try {
            closeLocals(tableUpdateDetailsUtf16);
            closeLocals(idleTableUpdateDetailsUtf16);
        } finally {
            tableUpdateDetailsLock.writeLock().unlock();
        }

        Misc.free(path);
        Misc.free(ddlMem);
        for (int i = 0, n = assignedTables.length; i < n; i++) {
            Misc.freeObjList(assignedTables[i]);
            assignedTables[i].clear();
        }
        //noinspection ForLoopReplaceableByForEach
        for (int i = 0, n = queue.length; i < n; i++) {
            Misc.free(queue[i]);
        }
        for (int i = 0, n = netIoJobs.length; i < n; i++) {
            netIoJobs[i].close();
        }
    }

    public boolean doMaintenance(
            Utf8StringObjHashMap<TableUpdateDetails> tableUpdateDetailsUtf8,
            int readerWorkerId,
            long millis
    ) {
        for (int n = 0, sz = tableUpdateDetailsUtf8.size(); n < sz; n++) {
            final Utf8String tableNameUtf8 = tableUpdateDetailsUtf8.keys().get(n);
            final TableUpdateDetails tud = tableUpdateDetailsUtf8.get(tableNameUtf8);

            if (millis - tud.getLastMeasurementMillis() >= writerIdleTimeout) {
                tableUpdateDetailsLock.writeLock().lock();
                try {
                    if (tud.getNetworkIOOwnerCount() == 1) {
                        final int writerWorkerId = tud.getWriterThreadId();
                        final long seq = getNextPublisherEventSequence(writerWorkerId);
                        if (seq > -1) {
                            LineTcpMeasurementEvent event = queue[writerWorkerId].get(seq);
                            event.createWriterReleaseEvent(tud, true);
                            tableUpdateDetailsUtf8.remove(tableNameUtf8);
                            final CharSequence tableNameUtf16 = tud.getTableNameUtf16();
                            tableUpdateDetailsUtf16.remove(tableNameUtf16);
                            idleTableUpdateDetailsUtf16.put(tableNameUtf16, tud);
                            tud.removeReference(readerWorkerId);
                            pubSeq[writerWorkerId].done(seq);
                            LOG.info().$("active table going idle [tableName=").$(tableNameUtf16).I$();
                        }
                        return true;
                    } else {
                        tableUpdateDetailsUtf8.remove(tableNameUtf8);
                        tud.removeReference(readerWorkerId);
                    }
                    return sz > 1;
                } finally {
                    tableUpdateDetailsLock.writeLock().unlock();
                }
            }
        }
        return false;
    }

    public void processWriterReleaseEvent(LineTcpMeasurementEvent event, int workerId) {
        tableUpdateDetailsLock.readLock().lock();
        try {
            final TableUpdateDetails tub = event.getTableUpdateDetails();
            if (tub.getWriterThreadId() != workerId) {
                return;
            }
            if (!event.getTableUpdateDetails().isWriterInError() && tableUpdateDetailsUtf16.keyIndex(tub.getTableNameUtf16()) < 0) {
                // Table must have been re-assigned to an IO thread
                return;
            }
            LOG.info()
                    .$("releasing writer, its been idle since ").$ts(tub.getLastMeasurementMillis() * 1_000)
                    .$("[tableName=").$(tub.getTableNameUtf16())
                    .I$();

            event.releaseWriter();
        } finally {
            tableUpdateDetailsLock.readLock().unlock();
        }
    }

    public void releaseWalTableDetails(Utf8StringObjHashMap<TableUpdateDetails> tableUpdateDetailsUtf8) {
        ObjList<Utf8String> keys = tableUpdateDetailsUtf8.keys();
        for (int n = keys.size() - 1; n > -1; --n) {
            final Utf8String tableNameUtf8 = keys.getQuick(n);
            final TableUpdateDetails tud = tableUpdateDetailsUtf8.get(tableNameUtf8);
            if (tud.isWal()) {
                tableUpdateDetailsUtf8.remove(tableNameUtf8);
            }
        }
    }

    public boolean scheduleEvent(
            SecurityContext securityContext,
            NetworkIOJob netIoJob,
            LineTcpConnectionContext ctx,
            LineTcpParser parser
    ) throws Exception {
        DirectUtf8Sequence measurementName = parser.getMeasurementName();
        TableUpdateDetails tud;
        try {
            tud = ctx.getTableUpdateDetails(measurementName);
            if (tud == null) {
                tud = netIoJob.getLocalTableDetails(measurementName);
                if (tud == null) {
                    tud = getTableUpdateDetailsFromSharedArea(securityContext, netIoJob, ctx, parser);
                }
            } else if (tud.isWriterInError()) {
                TableUpdateDetails removed = ctx.removeTableUpdateDetails(measurementName);
                assert tud == removed;
                removed.close();
                tud = getTableUpdateDetailsFromSharedArea(securityContext, netIoJob, ctx, parser);
            }
        } catch (EntryUnavailableException ex) {
            // Table writer is locked
            LOG.info().$("could not get table writer [tableName=").$(measurementName)
                    .$(", ex=`")
                    .$(ex.getFlyweightMessage())
                    .$("`]").$();
            return true;
        } catch (CairoException ex) {
            // Table could not be created
            LOG.error().$("could not create table [tableName=").$(measurementName)
                    .$(", errno=").$(ex.getErrno())
                    .$(", ex=`")
                    .$(ex.getFlyweightMessage())
                    .$("`]").$();
            // More details will be logged by catching thread
            throw ex;
        }

        if (tud.isWal()) {
            try {
                ilpWalAppender.appendToWal(securityContext, parser, tud);
            } catch (CommitFailedException ex) {
                if (ex.isTableDropped()) {
                    // table dropped, nothing to worry about
                    LOG.info().$("closing writer because table has been dropped (1) [table=").$(measurementName).I$();
                    tud.setWriterInError();
                    tud.releaseWriter(false);
                    // continue to next line
                    return false;
                }
                handleAppendException(measurementName, tud, ex);
            } catch (Throwable ex) {
                handleAppendException(measurementName, tud, ex);
            }
            return false;
        }
        return dispatchEvent(securityContext, netIoJob, parser, tud);
    }

    private static long getEventSlotSize(int maxMeasurementSize) {
        return Numbers.ceilPow2((long) (maxMeasurementSize / 4) * (Integer.BYTES + Double.BYTES + 1));
    }

    private static void handleAppendException(DirectUtf8Sequence measurementName, TableUpdateDetails tud, Throwable ex) {
        tud.setWriterInError();
        LogRecord logRecord;
        if (ex instanceof CairoException && !((CairoException) ex).isCritical()) {
            logRecord = LOG.error();
        } else {
            logRecord = LOG.critical();
        }
        logRecord.$("closing writer because of error [table=").$(tud.getTableNameUtf16())
                .$(", ex=").$(ex)
                .I$();
        throw CairoException.critical(0).put("could not write ILP message to WAL [tableName=").put(measurementName).put(", error=").put(ex.getMessage()).put(']');
    }

    private void closeLocals(LowerCaseCharSequenceObjHashMap<TableUpdateDetails> tudUtf16) {
        ObjList<CharSequence> tableNames = tudUtf16.keys();
        for (int n = 0, sz = tableNames.size(); n < sz; n++) {
            tudUtf16.get(tableNames.get(n)).closeLocals();
        }
        tudUtf16.clear();
    }

    private boolean dispatchEvent(
            SecurityContext securityContext,
            NetworkIOJob netIoJob,
            LineTcpParser parser,
            TableUpdateDetails tud
    ) {
        final int writerThreadId = tud.getWriterThreadId();
        long seq = getNextPublisherEventSequence(writerThreadId);
        if (seq > -1) {
            try {
                if (tud.isWriterInError()) {
                    throw CairoException.critical(0).put("writer is in error, aborting ILP pipeline");
                }
                queue[writerThreadId].get(seq).createMeasurementEvent(securityContext, tud, parser, netIoJob.getWorkerId());
            } finally {
                pubSeq[writerThreadId].done(seq);
            }
            tud.incrementEventsProcessedSinceReshuffle();
            return false;
        }
        return true;
    }

    private TableUpdateDetails getTableUpdateDetailsFromSharedArea(
            SecurityContext securityContext,
            @NotNull NetworkIOJob netIoJob,
            @NotNull LineTcpConnectionContext ctx,
            @NotNull LineTcpParser parser
    ) {
        final DirectUtf8Sequence tableNameUtf8 = parser.getMeasurementName();
        final StringSink tableNameUtf16 = tableNameSinks[netIoJob.getWorkerId()];
        tableNameUtf16.clear();
        Utf8s.utf8ToUtf16(tableNameUtf8.lo(), tableNameUtf8.hi(), tableNameUtf16);

        tableUpdateDetailsLock.writeLock().lock();
        try {
            TableUpdateDetails tud;
            // check if the global cache has the table
            final int tudKeyIndex = tableUpdateDetailsUtf16.keyIndex(tableNameUtf16);
            if (tudKeyIndex < 0) {
                // it does, which means that table is non-WAL
                // we should not have "shared" WAL tables
                tud = tableUpdateDetailsUtf16.valueAt(tudKeyIndex);
            } else {
                final int status = engine.getTableStatus(path, tableNameUtf16);
                if (status != TableUtils.TABLE_EXISTS) {
                    if (!autoCreateNewTables) {
                        throw CairoException.nonCritical()
                                .put("table does not exist, creating new tables is disabled [table=").put(tableNameUtf16)
                                .put(']');
                    }
                    if (!autoCreateNewColumns) {
                        throw CairoException.nonCritical()
                                .put("table does not exist, cannot create table, creating new columns is disabled [table=").put(tableNameUtf16)
                                .put(']');
                    }
                    // validate that parser entities do not contain NULLs
                    TableStructureAdapter tsa = tableStructureAdapter.of(tableNameUtf16, parser);
                    for (int i = 0, n = tsa.getColumnCount(); i < n; i++) {
                        if (tsa.getColumnType(i) == LineTcpParser.ENTITY_TYPE_NULL) {
                            throw CairoException.nonCritical().put("unknown column type [columnName=").put(tsa.getColumnName(i)).put(']');
                        }
                    }
<<<<<<< HEAD
                    securityContext.authorizeTableCreate();
                    tableToken = engine.createTableAsSu(securityContext, ddlMem, path, true, tsa, false, false);
                    LOG.info().$("created table [tableName=").$(tableNameUtf16).I$();
=======
                    engine.createTable(securityContext, ddlMem, path, true, tsa, false);
>>>>>>> 39abc30b
                }

                // by the time we get here, definitely exists on disk
                // check the global idle cache - TUD can be there
                final int idleTudKeyIndex = idleTableUpdateDetailsUtf16.keyIndex(tableNameUtf16);
                if (idleTudKeyIndex < 0) {
                    // TUD is found in global idle cache - this meant it is non-WAL
                    tud = idleTableUpdateDetailsUtf16.valueAt(idleTudKeyIndex);
                    LOG.info().$("idle table going active [tableName=").$(tud.getTableNameUtf16()).I$();
                    if (tud.getWriter() == null) {
                        tud.closeNoLock();
                        // Use actual table name from the "details" to avoid case mismatches in the
                        // WriterPool. There was an error in the LineTcpReceiverFuzzTest, which helped
                        // to identify the cause
                        tud = unsafeAssignTableToWriterThread(tudKeyIndex, tud.getTableNameUtf16(), tud.getTableNameUtf8());
                    } else {
                        idleTableUpdateDetailsUtf16.removeAt(idleTudKeyIndex);
                        tableUpdateDetailsUtf16.putAt(tudKeyIndex, tud.getTableNameUtf16(), tud);
                    }
                } else {
                    TelemetryTask.store(telemetry, TelemetryOrigin.ILP_TCP, TelemetrySystemEvent.ILP_RESERVE_WRITER);
                    // check if table on disk is WAL
                    path.of(engine.getConfiguration().getRoot());
                    TableToken tableToken = engine.getTableTokenIfExists(tableNameUtf16);
                    if (engine.isWalTable(tableToken)) {
                        // create WAL-oriented TUD and DON'T add it to the global cache
                        tud = new WalTableUpdateDetails(
                                engine,
                                securityContext,
                                engine.getWalWriter(tableToken),
                                defaultColumnTypes,
                                Utf8String.newInstance(tableNameUtf8),
                                netIoJob.getSymbolCachePool(),
                                configuration.getCommitInterval(),
                                true
                        );
                        ctx.addTableUpdateDetails(Utf8String.newInstance(tableNameUtf8), tud);
                        return tud;
                    } else {
                        tud = unsafeAssignTableToWriterThread(tudKeyIndex, tableNameUtf16, Utf8String.newInstance(tableNameUtf8));
                    }
                }
            }

            // tud.getTableNameUtf8() can be different case from incoming tableNameUtf8
            Utf8String key = Utf8s.equals(tud.getTableNameUtf8(), tableNameUtf8) ? tud.getTableNameUtf8() : Utf8String.newInstance(tableNameUtf8);
            netIoJob.addTableUpdateDetails(key, tud);
            return tud;
        } finally {
            tableUpdateDetailsLock.writeLock().unlock();
        }
    }

    private boolean isOpen() {
        return null != pubSeq;
    }

    @NotNull
    private TableUpdateDetails unsafeAssignTableToWriterThread(
            int tudKeyIndex,
            CharSequence tableNameUtf16,
            Utf8String tableNameUtf8
    ) {
        unsafeCalcThreadLoad();
        long leastLoad = Long.MAX_VALUE;
        int threadId = 0;

        for (int i = 0, n = loadByWriterThread.length; i < n; i++) {
            if (loadByWriterThread[i] < leastLoad) {
                leastLoad = loadByWriterThread[i];
                threadId = i;
            }
        }
        final TableUpdateDetails tud = new TableUpdateDetails(
                configuration,
                engine,
                null,
                // get writer here to avoid constructing
                // object instance and potentially leaking memory if
                // writer allocation fails
                engine.getTableWriterAPI(tableNameUtf16, "tcpIlp"),
                threadId,
                netIoJobs,
                defaultColumnTypes,
                tableNameUtf8
        );
        tableUpdateDetailsUtf16.putAt(tudKeyIndex, tud.getTableNameUtf16(), tud);
        LOG.info().$("assigned ").$(tableNameUtf16).$(" to thread ").$(threadId).$();
        return tud;
    }

    private void unsafeCalcThreadLoad() {
        Arrays.fill(loadByWriterThread, 0);
        ObjList<CharSequence> tableNames = tableUpdateDetailsUtf16.keys();
        for (int n = 0, sz = tableNames.size(); n < sz; n++) {
            final CharSequence tableName = tableNames.getQuick(n);
            final TableUpdateDetails stats = tableUpdateDetailsUtf16.get(tableName);
            if (stats != null) {
                loadByWriterThread[stats.getWriterThreadId()] += stats.getEventsProcessedSinceReshuffle();
            } else {
                LOG.error().$("could not find statistic for table [name=").$(tableName).I$();
            }
        }
    }

    protected NetworkIOJob createNetworkIOJob(IODispatcher<LineTcpConnectionContext> dispatcher, int workerId) {
        return new LineTcpNetworkIOJob(configuration, this, dispatcher, workerId);
    }

    long getNextPublisherEventSequence(int writerWorkerId) {
        assert isOpen();
        long seq;
        while ((seq = pubSeq[writerWorkerId].next()) == -2) {
            Os.pause();
        }
        return seq;
    }
}<|MERGE_RESOLUTION|>--- conflicted
+++ resolved
@@ -405,13 +405,12 @@
                             throw CairoException.nonCritical().put("unknown column type [columnName=").put(tsa.getColumnName(i)).put(']');
                         }
                     }
-<<<<<<< HEAD
+                    /* TODO: resolve!
                     securityContext.authorizeTableCreate();
                     tableToken = engine.createTableAsSu(securityContext, ddlMem, path, true, tsa, false, false);
                     LOG.info().$("created table [tableName=").$(tableNameUtf16).I$();
-=======
+                     */
                     engine.createTable(securityContext, ddlMem, path, true, tsa, false);
->>>>>>> 39abc30b
                 }
 
                 // by the time we get here, definitely exists on disk
