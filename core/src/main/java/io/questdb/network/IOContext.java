/*******************************************************************************
 *     ___                  _   ____  ____
 *    / _ \ _   _  ___  ___| |_|  _ \| __ )
 *   | | | | | | |/ _ \/ __| __| | | |  _ \
 *   | |_| | |_| |  __/\__ \ |_| |_| | |_) |
 *    \__\_\\__,_|\___||___/\__|____/|____/
 *
 *  Copyright (c) 2014-2019 Appsicle
 *  Copyright (c) 2019-2023 QuestDB
 *
 *  Licensed under the Apache License, Version 2.0 (the "License");
 *  you may not use this file except in compliance with the License.
 *  You may obtain a copy of the License at
 *
 *  http://www.apache.org/licenses/LICENSE-2.0
 *
 *  Unless required by applicable law or agreed to in writing, software
 *  distributed under the License is distributed on an "AS IS" BASIS,
 *  WITHOUT WARRANTIES OR CONDITIONS OF ANY KIND, either express or implied.
 *  See the License for the specific language governing permissions and
 *  limitations under the License.
 *
 ******************************************************************************/

package io.questdb.network;

import io.questdb.log.Log;
import io.questdb.metrics.LongGauge;
import io.questdb.std.Mutable;
import io.questdb.std.QuietCloseable;
import org.jetbrains.annotations.NotNull;

public abstract class IOContext<T extends IOContext<T>> implements Mutable, QuietCloseable {
    protected final Socket socket;
    private final LongGauge connectionCountGauge;
    protected long heartbeatId = -1;
<<<<<<< HEAD
    private boolean disconnectPending = false;
    private final LongGauge connectionCountGauge;
=======
    private int disconnectReason;
    // keep dispatcher private to avoid context scheduling itself multiple times
    private IODispatcher<T> dispatcher;
>>>>>>> 61191173

    protected IOContext(SocketFactory socketFactory, NetworkFacade nf, Log log, LongGauge connectionCountGauge) {
        this.socket = socketFactory.newInstance(nf, log);
        this.connectionCountGauge = connectionCountGauge;
    }

    @Override
    public void clear() {
        _clear();
    }

    public void clearSuspendEvent() {
        // no-op
    }

    @Override
    public void close() {
        _clear();
    }

    public int getDisconnectReason() {
        return disconnectReason;
    }


    public PeerIsSlowToReadException registerDispatcherWrite() {
        return PeerIsSlowToReadException.INSTANCE;
    }

    public HeartBeatException registerDispatcherHeartBeat() {
        return HeartBeatException.INSTANCE;
    }

    public ServerDisconnectException registerDispatcherDisconnect(int reason) {
        disconnectReason = reason;
        return ServerDisconnectException.INSTANCE;
    }

    public long getAndResetHeartbeatId() {
        long id = heartbeatId;
        heartbeatId = -1;
        return id;
    }

    public PeerIsSlowToWriteException registerDispatcherRead() {
        return PeerIsSlowToWriteException.INSTANCE;
    }

    public int getFd() {
        return socket != null ? socket.getFd() : -1;
    }

    public Socket getSocket() {
        return socket;
    }

    public SuspendEvent getSuspendEvent() {
        return null;
    }

    /**
     * @throws io.questdb.cairo.CairoException if initialization fails
     */
    public void init() {
        // no-op
    }

    public void disconnectPending() {
        assert !disconnectPending;
        disconnectPending = true;
    }

    public boolean invalid() {
        return socket.isClosed();
    }

    @SuppressWarnings("unchecked")
    public T of(int fd, @NotNull IODispatcher<T> dispatcher) {
        if (fd != -1) {
            connectionCountGauge.inc();
        }
        socket.of(fd);
        this.dispatcher = dispatcher;
        return (T) this;
    }

    public void setHeartbeatId(long heartbeatId) {
        this.heartbeatId = heartbeatId;
    }

    private void _clear() {
        if (socket.getFd() != -1) {
            connectionCountGauge.dec();
        }
        heartbeatId = -1;
        socket.close();
        dispatcher = null;
<<<<<<< HEAD
        disconnectPending = false;
=======
        disconnectReason = -1;
>>>>>>> 61191173
        clearSuspendEvent();
    }
}<|MERGE_RESOLUTION|>--- conflicted
+++ resolved
@@ -34,14 +34,9 @@
     protected final Socket socket;
     private final LongGauge connectionCountGauge;
     protected long heartbeatId = -1;
-<<<<<<< HEAD
-    private boolean disconnectPending = false;
-    private final LongGauge connectionCountGauge;
-=======
     private int disconnectReason;
     // keep dispatcher private to avoid context scheduling itself multiple times
     private IODispatcher<T> dispatcher;
->>>>>>> 61191173
 
     protected IOContext(SocketFactory socketFactory, NetworkFacade nf, Log log, LongGauge connectionCountGauge) {
         this.socket = socketFactory.newInstance(nf, log);
@@ -139,11 +134,7 @@
         heartbeatId = -1;
         socket.close();
         dispatcher = null;
-<<<<<<< HEAD
-        disconnectPending = false;
-=======
         disconnectReason = -1;
->>>>>>> 61191173
         clearSuspendEvent();
     }
 }